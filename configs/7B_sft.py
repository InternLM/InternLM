--- conflicted
+++ resolved
@@ -120,20 +120,12 @@
     num_layers=NUM_LAYER,
     mlp_ratio=MLP_RATIO,
     apply_post_layer_norm=False,
-<<<<<<< HEAD
     dtype="torch.float32",
-=======
-    dtype="torch.tf32", # dtype could be in "torch.float16", "torch.half", "torch.bfloat16", "torch.float32", "torch.tf32",
->>>>>>> 9eec3d94
     norm_type="rmsnorm",
     layer_norm_epsilon=1e-5,
     use_flash_attn=True,
     num_chunks=1,  # if num_chunks > 1, interleaved pipeline scheduler is used.
-<<<<<<< HEAD
-    sequence_parallel=False,
     use_amp=True, # whether to use mixed precision training
-=======
->>>>>>> 9eec3d94
 )
 """
 zero1 parallel:
@@ -148,15 +140,9 @@
 tensor parallel: tensor parallel size, usually the number of GPUs per node.
 """
 parallel = dict(
-<<<<<<< HEAD
-    zero1=-1,
-    tensor=2,
-    # pipeline=dict(size=2, interleaved_overlap=True),
-=======
     zero1=8,
     pipeline=dict(size=1, interleaved_overlap=True),
     sequence_parallel=False,
->>>>>>> 9eec3d94
 )
 
 cudnn_deterministic = False
