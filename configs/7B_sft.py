--- conflicted
+++ resolved
@@ -126,24 +126,8 @@
     layer_norm_epsilon=1e-5,
     use_flash_attn=True,
     num_chunks=1,  # if num_chunks > 1, interleaved pipeline scheduler is used.
-<<<<<<< HEAD
-    sequence_parallel=False,
     num_experts=8,
-=======
->>>>>>> 94b2aa28
 )
-"""
-zero1 parallel:
-    1. if zero1 <= 0, The size of the zero process group is equal to the size of the dp process group,
-        so parameters will be divided within the range of dp.
-    2. if zero1 == 1, zero is not used, and all dp groups retain the full amount of model parameters.
-    3. zero1 > 1 and zero1 <= dp world size, the world size of zero is a subset of dp world size.
-        For smaller models, it is usually a better choice to split the parameters within nodes with a setting <= 8.
-pipeline parallel (dict):
-    1. size: int, the size of pipeline parallel.
-    2. interleaved_overlap: bool, enable/disable communication overlap when using interleaved pipeline scheduler.
-tensor parallel: tensor parallel size, usually the number of GPUs per node.
-"""
 parallel = dict(
     zero1=8,
     pipeline=dict(size=1, interleaved_overlap=True),
