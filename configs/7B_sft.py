--- conflicted
+++ resolved
@@ -1,8 +1,8 @@
 JOB_NAME = "7b_train"
 DO_ALERT = False
 
-SEQ_LEN = 2048
-HIDDEN_SIZE = 4096
+SEQ_LEN = 256
+HIDDEN_SIZE = 512
 NUM_ATTENTION_HEAD = 32
 MLP_RATIO = 8 / 3
 NUM_LAYER = 32
@@ -23,12 +23,11 @@
 ckpt = dict(
     enable_save_ckpt=False,  # enable ckpt save.
     save_ckpt_folder=SAVE_CKPT_FOLDER,  # Path to save training ckpt.
-<<<<<<< HEAD
-    load_ckpt_folder=LOAD_CKPT_FOLDER, # Ckpt path to resume training(load weights and scheduler/context states).
+    # load_ckpt_folder=LOAD_CKPT_FOLDER, # Ckpt path to resume training(load weights and scheduler/context states).
     load_given_ckpt = False,
     # load_model_only_folder=MODEL_ONLY_FOLDER, # Path to initialize with given model weights.
     load_optimizer=True,  # Wheter to load optimizer states when continuing training.
-=======
+
     # load_ckpt_folder= dict(path=MODEL_ONLY_FOLDER, content=["model"], ckpt_type="normal"),
     load_ckpt_folder="local:llm_ckpts/",
     # 'load_ckpt_info' setting guide:
@@ -36,7 +35,7 @@
     # 2. the 'content‘ means what states will be loaded, support: "model", "sampler", "optimizer", "scheduler", "all"
     # 3. the ’ckpt_type‘ means the type of checkpoint to be loaded, now only 'normal' type is supported.
     load_ckpt_info=dict(path=MODEL_ONLY_FOLDER, content=("model",), ckpt_type="internlm"),
->>>>>>> 0423426c
+
     checkpoint_every=CHECKPOINT_EVERY,
     async_upload=True,  # async ckpt upload. (only work for boto3 ckpt)
     async_upload_tmp_folder="/dev/shm/internlm_tmp_ckpt/",  # path for temporarily files during asynchronous upload.
@@ -56,7 +55,7 @@
     # defaults to 0, means disable evaluate
     valid_every=50,
     pack_sample_into_one=False,
-    total_steps=50000,
+    total_steps=30,
     skip_batches="",
     rampup_batch_size="",
     # Datasets with less than 50 rows will be discarded
@@ -155,7 +154,7 @@
     pipeline=dict(size=1, interleaved_overlap=True),
     tensor=1,
     sequence_parallel=False,
-    use_fsdp = True,
+    use_fsdp=True,
 )
 
 cudnn_deterministic = False
