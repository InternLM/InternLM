--- conflicted
+++ resolved
@@ -506,11 +506,6 @@
     # initialize and resume train state
     train_state = TrainState(gpc.config)
 
-<<<<<<< HEAD
-=======
-    # initialize model
-    model = initialize_model()
-
     ckpt_manager = CheckpointManager(
         ckpt_config=gpc.config.ckpt,
         model=model,
@@ -518,7 +513,6 @@
         feishu_address=gpc.config.alert_address,
     )
 
->>>>>>> a48210f1
     # initialize loss function
     criterion = FlashGPTLMLoss(parallel_output=True, label_smoothing=label_smoothing)
     
