#!/usr/bin/env python
# -*- encoding: utf-8 -*-

import socket
import time
import traceback
from functools import partial
from typing import Iterable

import torch
import torch.distributed as dist
from torch import nn
from torch.utils.data import DataLoader

import internlm
from internlm.core.context import ParallelMode
from internlm.core.context import global_context as gpc
from internlm.core.naive_amp import NaiveAMPModel
from internlm.core.scheduler import SchedulerMetricHook
from internlm.core.trainer import TrainState
from internlm.data.batch_sampler import StaticBatchSampler, get_dpsampler_dataloader
from internlm.data.collaters import jsonl_ds_collate_fn, packed_collate_fn
from internlm.data.dataset import get_dataset_dict
from internlm.data.dummy_dataset import RandomDataset
from internlm.data.packed_dataset import (
    PackedDataset,
    PackedDatasetWithoutCuSeqlen,
    get_packed_dataset_without_short_length,
)
from internlm.data.utils import DATASET_TYPE_IDS_MAP, unpack_data
from internlm.model.loss import FlashGPTLMLoss
from internlm.model.metrics import AccPerplex
from internlm.monitor import initialize_monitor_manager, send_alert_message, set_env_var
from internlm.monitor.monitor import monitor_manager as mm
from internlm.solver.beta2_scheduler import Beta2Scheduler
from internlm.solver.lr_scheduler import FineTuneCosineAnnealingWarmupLR
from internlm.solver.optimizer import HybridZeroOptimizer
from internlm.utils.common import (
    BatchSkipper,
    get_master_node,
    get_megatron_flops,
    launch_time,
    parse_args,
)
from internlm.utils.evaluation import evaluate_on_val_dls, switch_sequence_parallel_mode
from internlm.utils.logger import get_logger, initialize_uniscale_logger
from internlm.utils.megatron_timers import megatron_timer as timer
from internlm.utils.model_checkpoint import (
    CheckpointSaveManager,
    load_context,
    load_model_checkpoint,
    load_optimizer_checkpoint,
    load_sampler,
    load_scheduler,
)
from internlm.utils.parallel import (
    get_parallel_log_file_name,
    is_no_pp_or_last_stage,
    sync_model_param,
    sync_model_param_within_tp,
)
from internlm.utils.registry import MODEL_INITIALIZER
from internlm.utils.simple_memory_profiler import (
    DummyProfile,
    SimpleMemoryProfiler,
    build_activation_config,
)
from internlm.utils.writer import Writer

# global llm logger
logger = get_logger(__file__)


def initialize_distributed_env(config: str, launcher: str = "slurm", master_port: int = 8888, seed: int = 1024):
    """
    Initialize distributed environment for distributed training.

    Args:
        config (str): Config file path.
        launcher (str): Launcher for launching distributed environment, can be slurm or torch. "slurm" by default.
        master_port (str): The master port for distributed training. 8888 by default.
        seed (int, optional): Specified random seed for every process. 1024 by default.
    """

    torch.cuda.empty_cache()

    if launcher == "torch":
        internlm.launch_from_torch(config=config, seed=seed)
    elif launcher == "slurm":
        internlm.launch_from_slurm(
            config=config,
            host=get_master_node(),
            port=master_port,
            seed=seed,
        )
    else:
        assert launcher in ["slurm", "torch"], "launcher only support slurm or torch"


def initialize_llm_logger(start_time: str):
    """
    Initialize customed uniscale logger.

    Args:
        start_time (str): The launch time of current training job.

    Returns: The instance of uniscale logger.
    """

    uniscale_logger = initialize_uniscale_logger(
        job_name=gpc.config.JOB_NAME, launch_time=start_time, file_name=get_parallel_log_file_name()
    )
    if uniscale_logger is not None:
        global logger
        logger = uniscale_logger

    return uniscale_logger


def initialize_model():
    """
    Initialize model.

    Returns: The neural network model to be trained or evaluated.
    """

    model = MODEL_INITIALIZER.get_module(module_name=gpc.config.model_type)(**(gpc.config.model))
    if isinstance(model, nn.ModuleList):
        model = nn.ModuleList(
            [
                NaiveAMPModel(
                    model=_m,
                    output_to_fp32=False,  # manually controlled by interleaved pipleline scheduler
                    dtype=gpc.config.model.get("dtype", torch.half),
                    sync_buffer=False,
                )
                for _m in model
            ]
        )
    else:
        model = NaiveAMPModel(
            model=model,
            output_to_fp32=is_no_pp_or_last_stage(),
            dtype=gpc.config.model.get("dtype", torch.half),
            sync_buffer=False,
        )

    # This sync is very important, cause the model weights kept in optimizer are copied
    # from the origin parameters in the memory, so we should make sure the dp sync
    # does not influence the model weights in optimizer be different with the origin parameters.
    sync_model_param(model, parallel_mode=ParallelMode.DATA)

    # This function is needed to make sure parameters that are not splitted by tensor parallelism are
    # the same across tensor parallelism.
    sync_model_param_within_tp(model)

    return model


def get_train_data_loader(num_worker: int = 0):
    """
    Generate and return the training data loader.

    Returns: A tuple of (train_dl, dataset_types).
    """

    # Get the dataset types
    dataset_types = None
    dataset_types = list(DATASET_TYPE_IDS_MAP.keys())
    data_cfg = gpc.config.data

    # Get the sample weight dictionary
    train_folder = data_cfg.train_folder

    if not train_folder:
        train_ds = RandomDataset(num_samples=1000000, max_len=data_cfg.seq_len)
        if data_cfg.pack_sample_into_one:
            train_ds = PackedDatasetWithoutCuSeqlen(
                train_ds, max_length_per_sample=data_cfg.seq_len, packed_length=data_cfg.packed_length
            )
        else:
            train_ds = PackedDataset(
                train_ds, max_length_per_sample=data_cfg.seq_len, packed_length=data_cfg.packed_length
            )
    else:
        train_ds = get_packed_dataset_without_short_length(
            folder=data_cfg.train_folder,
            packed_length=data_cfg.packed_length,
            max_length_per_sample=data_cfg.seq_len,
            show_progress=dist.get_rank() == 0,
            min_length=data_cfg.min_length,
            min_length_dict=data_cfg.get("min_length_dict", {}),
            pack_into_one_sample=data_cfg.pack_sample_into_one,
        )

    # partition already completed
    # assert isinstance(train_ds, (PackedDataset, PackedDatasetWithoutCuSeqlen))
    if isinstance(train_ds, (PackedDataset, PackedDatasetWithoutCuSeqlen)):
        datasets = [train_ds]
    else:
        datasets = train_ds.datasets

    # Create the training dataset sampler
    train_sampler = StaticBatchSampler(
        datasets,
        batch_size=data_cfg.micro_num,
        rampup_batch_size=data_cfg.rampup_batch_size,
        micro_bsz=data_cfg.micro_bsz,
        seed=1024,
        drop_last=True,
        data_rank=gpc.get_local_rank(ParallelMode.DATA),
        data_world_size=gpc.get_world_size(ParallelMode.DATA),
    )

    train_collate_fn = partial(packed_collate_fn, packed_length=data_cfg.packed_length)

    # Create the training data loader
    train_dl = DataLoader(
        dataset=train_ds,
        batch_sampler=train_sampler,
        num_workers=num_worker,
        pin_memory=True,
        collate_fn=train_collate_fn,
        persistent_workers=True,
    )

    return train_dl, dataset_types


def get_validation_data_loader(num_worker: int = 0):
    """Generate and return the validation data loader."""

    data_cfg = gpc.config.data

    if not data_cfg.valid_folder:
        val_ds = RandomDataset(num_samples=gpc.get_world_size(ParallelMode.DATA) * 500, max_len=data_cfg.seq_len)
    else:
        val_ds = get_dataset_dict(folder=data_cfg.valid_folder, split="")

    if not isinstance(val_ds, dict):
        val_ds = {"val": val_ds}

    val_collate_fn = partial(jsonl_ds_collate_fn, max_length_per_sample=data_cfg.seq_len)

    val_dls = {}
    for val_name, ds in val_ds.items():
        # making the batch_size of validate larger can speed up the evaluation, but it should not be too large,
        # otherwise too much data may be dropped
        batch_size = min(
            data_cfg.valid_micro_num * data_cfg.micro_bsz, len(ds) // gpc.get_world_size(ParallelMode.DATA)
        )
        batch_size = batch_size // data_cfg.micro_bsz * data_cfg.micro_bsz

        if batch_size == 0 and gpc.is_rank_for_log():
            logger.info(f"skip validate {val_name}.")
            continue

        val_dls[val_name] = get_dpsampler_dataloader(
            ds, shuffle=False, num_workers=num_worker, batch_size=batch_size, collate_fn=val_collate_fn, drop_last=True
        )  # drop_last=True, otherwise it may cause problems in the last batch

        if gpc.is_rank_for_log():
            logger.info(
                f"load validation dataset {val_name} with valid batch size {str(batch_size)} and "
                f"samples {str(len(val_dls[val_name]))}."
            )

    return val_dls


def load_new_batch(train_dl: DataLoader, train_iter: Iterable, train_state: TrainState):
    """
    Load and return the new batch data based on training data loader.

    Args:
        train_dl (torch.utils.data.DataLoader): Dataloader for training.
        train_iter (Iterable): Data iterator from which get a batch of data, obtained by calling iter(dataloader).
        train_state (TrainState): Current training state.

    Returns: A batch data and the updated train_iter.
    """

    timer("batch-gen").start()
    try:
        batch = next(train_iter)  # structure is ({'input_ids': Tensor, 'cu_seqlens': Tensor}, Tensor)
        next(train_state.batch_sampler_iter)
    except StopIteration:
        train_iter = iter(train_dl)
        batch = next(train_iter)
        train_state.batch_sampler_iter = iter(train_state.batch_sampler)
        next(train_state.batch_sampler_iter)
        train_state.num_consumed_samples_in_epoch = 0
    timer("batch-gen").stop()

    return batch, train_iter


def initialize_optimizer(model: nn.Module):
    """
    Initialize optimizer.

    Args:
        model (torch.nn.Module): Your model instance to be trained or evaluated.

    Returns: A tuple of (optimizer, beta2_scheduler, lr_scheduler).
    """
    adam_cfg = gpc.config.adam
    naive_optimizer = torch.optim.AdamW(
        params=[{"params": model.parameters(), "weight_decay": adam_cfg.weight_decay}],
        lr=adam_cfg.lr,
        betas=(adam_cfg.adam_beta1, adam_cfg.adam_beta2),
        eps=adam_cfg.adam_eps,
    )

    optimizer = HybridZeroOptimizer(
        naive_optimizer, grad_scal_cfg=gpc.config.grad_scaler, zero_cfg=gpc.config.hybrid_zero_optimizer
    )

    beta2_scheduler = Beta2Scheduler(optimizer=naive_optimizer, **gpc.config.beta2_scheduler)

    lr_scheduler = FineTuneCosineAnnealingWarmupLR(optimizer, **gpc.config.lr_scheduler)

    return optimizer, beta2_scheduler, lr_scheduler


def initialize_llm_profile(args, model, optimizer, log_folder_prefix):
    if args.profiling:
        assert gpc.config.model["num_chunks"] == 1, "Only support num_chunks = 1"

        llm_profiler = torch.profiler.profile
        memory_profiler = SimpleMemoryProfiler(
            model.model,
            optimizer.optim,
            log_folder=f"{log_folder_prefix}/memory/rank{gpc.get_global_rank()}_"
            + f"dp{gpc.get_local_rank(ParallelMode.DATA)}_"
            + f"tp{gpc.get_local_rank(ParallelMode.TENSOR)}_"
            + f"pp{gpc.get_local_rank(ParallelMode.PIPELINE)}",
            activation_config=build_activation_config(gpc.config.model.num_layers),
        )
        logger.info("Do profiling!")
    else:
        llm_profiler = DummyProfile
        memory_profiler = None

    return llm_profiler, memory_profiler


def record_current_batch_training_metrics(
    get_tflops_func,
    logger,
    writer,
    success_update,
    batch_count,
    batch,
    train_state,
    optimizer,
    beta2_scheduler,
    trainer,
    start_time,
    loss,
    grad_norm,
    metric,
    update_panel,
):
    """
    Print some training metrics of current batch.
    """

    set_env_var(key="LAST_ACTIVE_TIMESTAMP", value=int(time.time()))

    if success_update in (0, True):
        train_state.num_consumed_tokens += batch[1].nelement() * gpc.get_world_size(ParallelMode.DATA)
    if is_no_pp_or_last_stage():
        acc_perplex = metric.get_metric()

    if success_update and gpc.is_rank_for_log():
        lr = optimizer.param_groups[0]["lr"]
        if hasattr(trainer.engine.optimizer, "grad_scaler"):
            scaler = trainer.engine.optimizer.grad_scaler._scale.item()
        elif hasattr(trainer.engine.optimizer.optim, "grad_scaler"):
            scaler = trainer.engine.optimizer.optim.grad_scaler._scale.item()

        num_tokens_in_batch = batch[1].nelement()
        num_samples_in_batch = sum([len(b) - 1 for b in batch[0]["cu_seqlens"]])
        max_length_in_batch = max([(b[1:] - b[:-1]).max().item() for b in batch[0]["cu_seqlens"]])
        max_samples_in_batch = max([len(b) - 1 for b in batch[0]["cu_seqlens"]])
        min_samples_in_batch = min([len(b) - 1 for b in batch[0]["cu_seqlens"]])

        tk_per_gpu = 0
        tk_per_gpu = round(
            num_tokens_in_batch
            * gpc.get_world_size(ParallelMode.DATA)
            / gpc.get_world_size(ParallelMode.GLOBAL)
            / (time.time() - start_time),
            2,
        )

        tflops = get_tflops_func((time.time() - start_time))

        infos = {
            "tflops": tflops,
            "step": batch_count,
            "loss": loss.item(),
            "tgs (tokens/gpu/second)": tk_per_gpu,
            "lr": lr,
            "loss_scale": scaler,
            "grad_norm": grad_norm,
        }

        infos["micro_num"] = len(batch[1])
        infos["num_consumed_tokens"] = train_state.num_consumed_tokens
        infos["inf_nan_skip_batches"] = train_state.inf_nan_skip_batches
        infos["num_samples_in_batch"] = num_samples_in_batch  # the number of batches which have the most samples
        infos["largest_length"] = max_length_in_batch  # the longest input
        infos["largest_batch"] = max_samples_in_batch  # the batch with the most samples
        infos["smallest_batch"] = min_samples_in_batch
        infos["adam_beta2"] = beta2_scheduler.get_beta2()

        fwd_bwd_time = round(timer("fwd-bwd").elapsed(), 2)
        infos["fwd_bwd_time"] = fwd_bwd_time

        for key, value in acc_perplex.items():
            infos[key] = value

        line = ""
        for key, value in infos.items():
            line += f"{key}={value} "
            writer.add_scalar(key=key, value=value, step=train_state.step_count)

        if update_panel:
            logger.info(
                line,
                extra={
                    "step": batch_count,
                    "lr": lr,
                    "num_consumed_tokens": train_state.num_consumed_tokens,
                    "grad_norm": grad_norm,
                    "loss": loss.item(),
                    "flops": tflops,
                    "tgs": tk_per_gpu,
                    "acc": acc_perplex["acc"],
                    "perplexity": acc_perplex["perplexity"],
                    "fwd_bwd_time": fwd_bwd_time,
                },
            )
        else:
            logger.info(line)

        # if loss spike occurs, send alert info to feishu
        mm.monitor_loss_spike(alert_address=gpc.config.alert_address, step_count=batch_count, cur_step_loss=loss.item())


def main(args):
    # init setting
    skip_batches = gpc.config.data.skip_batches
    total_steps = gpc.config.data.total_steps
    valid_every = gpc.config.data.valid_every
    load_optimizer = gpc.config.ckpt.load_optimizer
    label_smoothing = gpc.config.loss.label_smoothing
    lr = gpc.config.adam.lr

    load_model_only_folder = gpc.config.ckpt.get("load_model_only_folder", None)
    load_resume_ckpt_folder = gpc.config.ckpt.get("load_ckpt_folder", None)

    get_tflops_func = partial(
        get_megatron_flops,
        checkpoint=gpc.config.model.checkpoint,
        seq_len=gpc.config.SEQ_LEN,
        hidden_size=gpc.config.model.hidden_size,
        num_layers=gpc.config.model.num_layers,
        vocab_size=gpc.config.model.vocab_size,
        global_batch_size=gpc.config.data.micro_bsz * gpc.config.data.micro_num * gpc.get_world_size(ParallelMode.DATA),
        global_world_size=gpc.get_world_size(ParallelMode.GLOBAL),
        mlp_ratio=gpc.config.MLP_RATIO,
    )

    # get and broadcast current time
    current_time = launch_time()
    objs = [current_time]
    dist.broadcast_object_list(objs, src=0)
    current_time = objs[0]

    # initialize customed llm logger
    uniscale_logger = initialize_llm_logger(start_time=current_time)

    # initialize customed llm writer
    with open(args.config, "r") as f:
        config_lines = f.readlines()
    writer = Writer(
        job_name=gpc.config.JOB_NAME,
        launch_time=current_time,
        file_name=get_parallel_log_file_name(),
        tensorboard_folder=gpc.config.tensorboard_folder,
        resume_tb_folder=gpc.config.resume_tb_folder,
        config=config_lines,
        logger=logger,
        enable_tb=gpc.config.enable_tb,
    )

    model_load_path = None
    if load_resume_ckpt_folder is not None:
        logger.info(
            f"===========Resume training from `{load_resume_ckpt_folder}` {current_time} on host:"
            f"{socket.gethostname()}==========="
        )
        model_load_path = load_resume_ckpt_folder
    elif load_model_only_folder is not None:
        logger.info(
            f"===========SFT training from `{load_model_only_folder}` {current_time} on host:"
            f"{socket.gethostname()}==========="
        )
        model_load_path = load_model_only_folder
    else:
        logger.info(
            f"===========New Run {current_time} on host:{socket.gethostname()},rank={gpc.get_global_rank()},"
            f"tp={gpc.get_local_rank(ParallelMode.TENSOR)},pp={gpc.get_local_rank(ParallelMode.PIPELINE)},"
            f"dp={gpc.get_local_rank(ParallelMode.DATA)}==========="
        )

    # initialize and resume train state
    train_state = TrainState(gpc.config)

    # initialize model
    model = initialize_model()

    # initialize loss function
    criterion = FlashGPTLMLoss(parallel_output=True, label_smoothing=label_smoothing)

    # initialize the train and validation data loader
    train_dl, dataset_types = get_train_data_loader(num_worker=4)
    val_dls = get_validation_data_loader()
    train_state.init_batch_sampler(train_dl)

    # Loading model weights must be done before zero is initialized.
    if model_load_path is not None:
        load_model_checkpoint(folder=model_load_path, model=model)

    optimizer, beta2_scheduler, lr_scheduler = initialize_optimizer(model=model)

    # Loading other persistent training states.
    if load_resume_ckpt_folder is not None:
        # load lr scheduler states.
        load_scheduler(load_resume_ckpt_folder, lr_scheduler, optimizer, lr, train_state)
        # load training states.
        load_context(load_resume_ckpt_folder, train_dl, train_state)
        # load dataloader sampler states.
        load_sampler(load_resume_ckpt_folder, train_dl.batch_sampler)
        # load optimzier states.
        if load_optimizer:
            load_optimizer_checkpoint(load_resume_ckpt_folder, optimizer)

    ckpt_save_manager = CheckpointSaveManager(
        ckpt_config=gpc.config.ckpt,
        model=model,
        optimizer=optimizer,
        lr_scheduler=lr_scheduler,
        model_config=gpc.config.model,
    )

    # initialize metric for calculating accuracy and perplexity
    metric = AccPerplex(
        device=torch.cuda.current_device(),
        tp_pg=gpc.get_group(ParallelMode.TENSOR),
        dp_pg=gpc.get_group(ParallelMode.DATA),
        dataset_types=dataset_types,
    )

    # initialize trainer
    scheduler_hooks = [
        SchedulerMetricHook(
            metric=metric,
            skip=gpc.is_using_pp() and gpc.config.parallel["pipeline"].get("interleaved_overlap", False),
        ),
    ]

    trainer, train_dl, _, _ = internlm.initialize_trainer(
        model=model,
        optimizer=optimizer,
        criterion=criterion,
        train_dataloader=train_dl,
        lr_scheduler=lr_scheduler,
        beta2_scheduler=beta2_scheduler,
        scheduler_hooks=scheduler_hooks,
    )

    # initialize the batch skipper
    batch_skipper = BatchSkipper(skip_batches)

    trainer.train()

    # transfer the train data loader into train data iterator
    train_iter = iter(train_dl)

    torch_profiler, memory_profiler = initialize_llm_profile(
        args, model, optimizer, log_folder_prefix=gpc.config.JOB_NAME
    )

    with torch_profiler(
        activities=[torch.profiler.ProfilerActivity.CPU, torch.profiler.ProfilerActivity.CUDA],
        schedule=torch.profiler.schedule(skip_first=5, wait=1, warmup=1, active=1, repeat=1),
        on_trace_ready=torch.profiler.tensorboard_trace_handler(
            f"{gpc.config.JOB_NAME}/compute/rank{gpc.get_global_rank()}_"
            + f"dp{gpc.get_local_rank(ParallelMode.DATA)}_"
            + f"tp{gpc.get_local_rank(ParallelMode.TENSOR)}_"
            + f"pp{gpc.get_local_rank(ParallelMode.PIPELINE)}",
        ),
        with_stack=True,
        with_modules=True,
    ) as prof:
        # start iterating the train data and begin training
        for batch_count in range(train_state.batch_count, total_steps):
            if batch_count % 50 == 0:
                torch.cuda.empty_cache()

            start_time = time.time()
            timer("one-batch").start()

            # load batch data
            batch, train_iter = load_new_batch(train_dl=train_dl, train_iter=train_iter, train_state=train_state)

            # record the consumed samples in training
            train_state.batch_count = batch_count
            train_state.num_consumed_samples_in_epoch += len(batch[1])
            if batch_skipper(batch_count):  # skip this batch
                if gpc.is_rank_for_log():
                    logger.info(f"Skip batch count:`{batch_count}`...")
                timer("one-batch").stop()
                continue

            # zero the grads of parameters
            trainer.zero_grad()
            type_ids = batch[0].pop("type_ids", None)
            # process data
            # if use_flash_attn is False, we need to unpack type_ids
            if not gpc.config.model.use_flash_attn:
                type_ids = unpack_data(type_ids, batch[0]["cu_seqlens"])
            if type_ids is not None:
                metric.set_current_type_ids(type_ids=type_ids)

            # do forward and backward
            timer("fwd-bwd").start()
            _, _, loss = trainer.execute_schedule(
                batch, forward_only=False, return_loss=True, return_output_label=False
            )
            timer("fwd-bwd").stop()

            # update parameters, and returns (success_update, grad_norm)
            trainer_result = trainer.step()
            assert trainer_result is not None

            success_update, grad_norm = trainer_result
            if success_update:  # update parameters successfully
                train_state.step_count += 1
            else:
                train_state.inf_nan_skip_batches += 1  # record the amount of updating parameters unsuccessfully.
                if grad_norm == -99.0 and gpc.is_rank_for_log():  # -99.0 encodes a specific failure case
                    logger.warning(f"Warning: skip parameter update at step {batch_count}.")

            # calculate and record the training metrics, eg. loss, accuracy and so on.
            record_current_batch_training_metrics(
                get_tflops_func=get_tflops_func,
                logger=logger,
                writer=writer,
                success_update=success_update,
                batch_count=batch_count,
                batch=batch,
                train_state=train_state,
                optimizer=optimizer,
                beta2_scheduler=beta2_scheduler,
                trainer=trainer,
                start_time=start_time,
                loss=loss,
                grad_norm=grad_norm,
                metric=metric,
                update_panel=uniscale_logger is not None,
            )

            timer("one-batch").stop()

<<<<<<< HEAD
            # evaluate on validation data loaders
            if valid_every > 0 and train_state.step_count % valid_every == 0:
                with switch_sequence_parallel_mode():
                    evaluate_on_val_dls(
                        trainer=trainer,
                        val_dls=val_dls,
                        writer=writer,
                        logger=logger,
                        step_count=train_state.step_count,
                        update_panel=uniscale_logger is not None,
                    )

            # checkpoint the training states in specific steps, which is determined by the args "checkpoint_every"
            # save batch sampler that tracks the true consumed samples
            if enable_save_ckpt and train_state.step_count % checkpoint_every == 0:
                save_checkpoint(
                    folder=save_ckpt_folder,
                    model=model,
                    optimizer=optimizer,
                    scheduler=lr_scheduler,
                    train_state=train_state,
                    model_config=gpc.config.model,
                )

            if memory_profiler is not None:
                memory_profiler.step()
            prof.step()
=======
        # zero the grads of parameters
        trainer.zero_grad()
        type_ids = batch[0].pop("type_ids", None)
        # process data
        # if use_flash_attn is False, we need to unpack type_ids
        if not gpc.config.model.use_flash_attn:
            type_ids = unpack_data(type_ids, batch[0]["cu_seqlens"])
        if type_ids is not None:
            metric.set_current_type_ids(type_ids=type_ids)

        # do forward and backward
        timer("fwd-bwd").start()
        _, _, loss = trainer.execute_schedule(batch, forward_only=False, return_loss=True, return_output_label=False)
        timer("fwd-bwd").stop()

        # update parameters, and returns (success_update, grad_norm)
        trainer_result = trainer.step()
        assert trainer_result is not None

        success_update, grad_norm = trainer_result
        if success_update:  # update parameters successfully
            train_state.step_count += 1
        else:
            train_state.inf_nan_skip_batches += 1  # record the amount of updating parameters unsuccessfully.
            if grad_norm == -99.0 and gpc.is_rank_for_log():  # -99.0 encodes a specific failure case
                logger.warning(f"Warning: skip parameter update at step {batch_count}.")
                send_alert_message(
                    address=gpc.config.alert_address, message=f"Warning: skip parameter update at step {batch_count}."
                )

        # calculate and record the training metrics, eg. loss, accuracy and so on.
        record_current_batch_training_metrics(
            get_tflops_func=get_tflops_func,
            logger=logger,
            writer=writer,
            success_update=success_update,
            batch_count=batch_count,
            batch=batch,
            train_state=train_state,
            optimizer=optimizer,
            beta2_scheduler=beta2_scheduler,
            trainer=trainer,
            start_time=start_time,
            loss=loss,
            grad_norm=grad_norm,
            metric=metric,
            update_panel=uniscale_logger is not None,
        )

        timer("one-batch").stop()

        # evaluate on validation data loaders
        if valid_every > 0 and train_state.step_count % valid_every == 0:
            with switch_sequence_parallel_mode():
                evaluate_on_val_dls(
                    trainer=trainer,
                    val_dls=val_dls,
                    writer=writer,
                    logger=logger,
                    step_count=train_state.step_count,
                    update_panel=uniscale_logger is not None,
                )

        # checkpoint the training states in specific steps, which is determined by the args "checkpoint_every"
        # # save batch sampler that tracks the true consumed samples
        ckpt_save_manager.try_save_checkpoint(train_state)
>>>>>>> 4e8bd39d

    ckpt_save_manager.wait_async_upload_finish()


if __name__ == "__main__":
    args = parse_args()
    hostname = socket.gethostname()

    # initialize distributed environment
    initialize_distributed_env(config=args.config, launcher=args.launcher, master_port=args.port, seed=args.seed)
    assert hasattr(gpc, "config") and gpc.config is not None

    # initialize monitor manager context
    with initialize_monitor_manager(job_name=gpc.config.JOB_NAME, alert_address=gpc.config.alert_address):
        try:
            main(args)
        except Exception:
            logger.error(
                f"Raise exception from {hostname} with rank id: {gpc.get_global_rank()}",
                exc_info=traceback.format_exc(),
            )
            mm.monitor_exception(alert_address=gpc.config.alert_address, excp_info=traceback.format_exc())<|MERGE_RESOLUTION|>--- conflicted
+++ resolved
@@ -676,36 +676,10 @@
             )
 
             timer("one-batch").stop()
-
-<<<<<<< HEAD
-            # evaluate on validation data loaders
-            if valid_every > 0 and train_state.step_count % valid_every == 0:
-                with switch_sequence_parallel_mode():
-                    evaluate_on_val_dls(
-                        trainer=trainer,
-                        val_dls=val_dls,
-                        writer=writer,
-                        logger=logger,
-                        step_count=train_state.step_count,
-                        update_panel=uniscale_logger is not None,
-                    )
-
-            # checkpoint the training states in specific steps, which is determined by the args "checkpoint_every"
-            # save batch sampler that tracks the true consumed samples
-            if enable_save_ckpt and train_state.step_count % checkpoint_every == 0:
-                save_checkpoint(
-                    folder=save_ckpt_folder,
-                    model=model,
-                    optimizer=optimizer,
-                    scheduler=lr_scheduler,
-                    train_state=train_state,
-                    model_config=gpc.config.model,
-                )
-
             if memory_profiler is not None:
                 memory_profiler.step()
             prof.step()
-=======
+
         # zero the grads of parameters
         trainer.zero_grad()
         type_ids = batch[0].pop("type_ids", None)
@@ -772,7 +746,6 @@
         # checkpoint the training states in specific steps, which is determined by the args "checkpoint_every"
         # # save batch sampler that tracks the true consumed samples
         ckpt_save_manager.try_save_checkpoint(train_state)
->>>>>>> 4e8bd39d
 
     ckpt_save_manager.wait_async_upload_finish()
 
