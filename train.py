#!/usr/bin/env python
# -*- encoding: utf-8 -*-

import socket
import time
import traceback
from functools import partial
from typing import Iterable

import numpy as np
import torch
import torch.distributed as dist
from torch import nn
from torch.utils.data import DataLoader

import internlm
from internlm.core.context import ParallelMode
from internlm.core.context import global_context as gpc
from internlm.core.naive_amp import NaiveAMPModel
from internlm.core.scheduler import SchedulerMetricHook
from internlm.core.trainer import TrainState
from internlm.data.batch_sampler import StaticBatchSampler, get_dpsampler_dataloader
from internlm.data.collaters import jsonl_ds_collate_fn, packed_collate_fn
from internlm.data.dataset import get_dataset_dict
from internlm.data.dummy_dataset import RandomDataset
from internlm.data.packed_dataset import (
    PackedDataset,
    PackedDatasetWithoutCuSeqlen,
    get_packed_dataset_without_short_length,
)
from internlm.data.utils import DATASET_TYPE_IDS_MAP, unpack_data
from internlm.model.loss import FlashGPTLMLoss
from internlm.model.metrics import AccPerplex
from internlm.model.moe import create_moe_param_groups, has_moe_layers
from internlm.monitor import initialize_monitor_manager, send_alert_message, set_env_var
from internlm.monitor.monitor import monitor_manager as mm
from internlm.solver.beta2_scheduler import Beta2Scheduler
from internlm.solver.lr_scheduler import FineTuneCosineAnnealingWarmupLR
from internlm.solver.optimizer import HybridZeroOptimizer
from internlm.utils.common import (
    BatchSkipper,
    get_master_node,
    get_megatron_flops,
    launch_time,
    parse_args,
)
from internlm.utils.evaluation import evaluate_on_val_dls, switch_sequence_parallel_mode
from internlm.utils.logger import get_logger, initialize_uniscale_logger
from internlm.utils.megatron_timers import megatron_timer as timer
from internlm.utils.model_checkpoint import (
    CheckpointSaveManager,
    load_context,
    load_model_checkpoint,
    load_optimizer_checkpoint,
    load_sampler,
    load_scheduler,
)
from internlm.utils.parallel import (
    get_parallel_log_file_name,
    is_no_pp_or_last_stage,
    sync_model_param,
    sync_model_param_within_tp,
)
from internlm.utils.registry import MODEL_INITIALIZER
from internlm.utils.simple_memory_profiler import (
    SimpleMemoryProfiler,
    build_activation_config,
)
from internlm.utils.writer import Writer

# global llm logger
logger = get_logger(__file__)


def initialize_distributed_env(config: str, launcher: str = "slurm", master_port: int = 8888, seed: int = 1024):
    """
    Initialize distributed environment for distributed training.

    Args:
        config (str): Config file path.
        launcher (str): Launcher for launching distributed environment, can be slurm or torch. "slurm" by default.
        master_port (str): The master port for distributed training. 8888 by default.
        seed (int, optional): Specified random seed for every process. 1024 by default.
    """

    torch.cuda.empty_cache()

    if launcher == "torch":
        internlm.launch_from_torch(config=config, seed=seed)
    elif launcher == "slurm":
        internlm.launch_from_slurm(
            config=config,
            host=get_master_node(),
            port=master_port,
            seed=seed,
        )
    else:
        assert launcher in ["slurm", "torch"], "launcher only support slurm or torch"


def initialize_llm_logger(start_time: str):
    """
    Initialize customed uniscale logger.

    Args:
        start_time (str): The launch time of current training job.

    Returns: The instance of uniscale logger.
    """

    uniscale_logger = initialize_uniscale_logger(
        job_name=gpc.config.JOB_NAME, launch_time=start_time, file_name=get_parallel_log_file_name()
    )
    if uniscale_logger is not None:
        global logger
        logger = uniscale_logger

    return uniscale_logger


def initialize_model():
    """
    Initialize model.

    Returns: The neural network model to be trained or evaluated.
    """

    model = MODEL_INITIALIZER.get_module(module_name=gpc.config.model_type)(**(gpc.config.model))
    if isinstance(model, nn.ModuleList):
        model = nn.ModuleList(
            [
                NaiveAMPModel(
                    model=_m,
                    output_to_fp32=False,  # manually controlled by interleaved pipleline scheduler
                    dtype=gpc.config.model.get("dtype", torch.half),
                    sync_buffer=False,
                )
                for _m in model
            ]
        )
    else:
        model = NaiveAMPModel(
            model=model,
            output_to_fp32=is_no_pp_or_last_stage(),
            dtype=gpc.config.model.get("dtype", torch.half),
            sync_buffer=False,
        )

    # This sync is very important, cause the model weights kept in optimizer are copied
    # from the origin parameters in the memory, so we should make sure the dp sync
    # does not influence the model weights in optimizer be different with the origin parameters.
    sync_model_param(model, parallel_mode=ParallelMode.DATA)

    # This function is needed to make sure parameters that are not splitted by tensor parallelism are
    # the same across tensor parallelism.
    sync_model_param_within_tp(model)

    return model


def get_train_data_loader(num_worker: int = 0):
    """
    Generate and return the training data loader.

    Returns: A tuple of (train_dl, dataset_types).
    """

    # Get the dataset types
    dataset_types = None
    dataset_types = list(DATASET_TYPE_IDS_MAP.keys())
    data_cfg = gpc.config.data

    # Get the sample weight dictionary
    train_folder = data_cfg.train_folder

    if not train_folder:
        train_ds = RandomDataset(num_samples=1000000, max_len=data_cfg.seq_len)
        if data_cfg.pack_sample_into_one:
            train_ds = PackedDatasetWithoutCuSeqlen(
                train_ds, max_length_per_sample=data_cfg.seq_len, packed_length=data_cfg.packed_length
            )
        else:
            train_ds = PackedDataset(
                train_ds, max_length_per_sample=data_cfg.seq_len, packed_length=data_cfg.packed_length
            )
    else:
        train_ds = get_packed_dataset_without_short_length(
            folder=data_cfg.train_folder,
            packed_length=data_cfg.packed_length,
            max_length_per_sample=data_cfg.seq_len,
            show_progress=dist.get_rank() == 0,
            min_length=data_cfg.min_length,
            min_length_dict=data_cfg.get("min_length_dict", {}),
            pack_into_one_sample=data_cfg.pack_sample_into_one,
        )

    # partition already completed
    # assert isinstance(train_ds, (PackedDataset, PackedDatasetWithoutCuSeqlen))
    if isinstance(train_ds, (PackedDataset, PackedDatasetWithoutCuSeqlen)):
        datasets = [train_ds]
    else:
        datasets = train_ds.datasets

    # Create the training dataset sampler
    train_sampler = StaticBatchSampler(
        datasets,
        batch_size=data_cfg.micro_num,
        rampup_batch_size=data_cfg.rampup_batch_size,
        micro_bsz=data_cfg.micro_bsz,
        seed=1024,
        drop_last=True,
        data_rank=gpc.get_local_rank(ParallelMode.DATA),
        data_world_size=gpc.get_world_size(ParallelMode.DATA),
    )

    train_collate_fn = partial(packed_collate_fn, packed_length=data_cfg.packed_length)

    # Create the training data loader
    train_dl = DataLoader(
        dataset=train_ds,
        batch_sampler=train_sampler,
        num_workers=num_worker,
        pin_memory=True,
        collate_fn=train_collate_fn,
        persistent_workers=True,
    )

    return train_dl, dataset_types


def get_validation_data_loader(num_worker: int = 0):
    """Generate and return the validation data loader."""

    data_cfg = gpc.config.data

    if not data_cfg.valid_folder:
        val_ds = RandomDataset(num_samples=gpc.get_world_size(ParallelMode.DATA) * 500, max_len=data_cfg.seq_len)
    else:
        val_ds = get_dataset_dict(folder=data_cfg.valid_folder, split="")

    if not isinstance(val_ds, dict):
        val_ds = {"val": val_ds}

    val_collate_fn = partial(jsonl_ds_collate_fn, max_length_per_sample=data_cfg.seq_len)

    val_dls = {}
    for val_name, ds in val_ds.items():
        # making the batch_size of validate larger can speed up the evaluation, but it should not be too large,
        # otherwise too much data may be dropped
        batch_size = min(
            data_cfg.valid_micro_num * data_cfg.micro_bsz, len(ds) // gpc.get_world_size(ParallelMode.DATA)
        )
        batch_size = batch_size // data_cfg.micro_bsz * data_cfg.micro_bsz

        if batch_size == 0 and gpc.is_rank_for_log():
            logger.info(f"skip validate {val_name}.")  # pylint: disable=W1203
            continue

        val_dls[val_name] = get_dpsampler_dataloader(
            ds, shuffle=False, num_workers=num_worker, batch_size=batch_size, collate_fn=val_collate_fn, drop_last=True
        )  # drop_last=True, otherwise it may cause problems in the last batch

        if gpc.is_rank_for_log():
            logger.info(  # pylint: disable=W1203
                f"load validation dataset {val_name} with valid batch size {str(batch_size)} and "
                f"samples {str(len(val_dls[val_name]))}."
            )

    return val_dls


def load_new_batch(train_dl: DataLoader, train_iter: Iterable, train_state: TrainState):
    """
    Load and return the new batch data based on training data loader.

    Args:
        train_dl (torch.utils.data.DataLoader): Dataloader for training.
        train_iter (Iterable): Data iterator from which get a batch of data, obtained by calling iter(dataloader).
        train_state (TrainState): Current training state.

    Returns: A batch data and the updated train_iter.
    """

    timer("batch-gen").start()
    try:
        batch = next(train_iter)  # structure is ({'input_ids': Tensor, 'cu_seqlens': Tensor}, Tensor)
        next(train_state.batch_sampler_iter)
    except StopIteration:
        train_iter = iter(train_dl)
        batch = next(train_iter)
        train_state.batch_sampler_iter = iter(train_state.batch_sampler)
        next(train_state.batch_sampler_iter)
        train_state.num_consumed_samples_in_epoch = 0
    timer("batch-gen").stop()

    return batch, train_iter


def initialize_optimizer(model: nn.Module):
    """
    Initialize optimizer.

    Args:
        model (torch.nn.Module): Your model instance to be trained or evaluated.

    Returns: A tuple of (optimizer, beta2_scheduler, lr_scheduler).
    """

    adam_cfg = gpc.config.adam
    if gpc.config.model.num_experts > 1:
        params = create_moe_param_groups(model, adam_cfg.weight_decay)
    else:
        params = [{"params": model.parameters(), "weight_decay": adam_cfg.weight_decay}]
    naive_optimizer = torch.optim.AdamW(
        params=params,
        lr=adam_cfg.lr,
        betas=(adam_cfg.adam_beta1, adam_cfg.adam_beta2),
        eps=adam_cfg.adam_eps,
    )

    has_moe = has_moe_layers(model)
    optimizer = HybridZeroOptimizer(
        naive_optimizer,
        grad_scal_cfg=gpc.config.grad_scaler,
        zero_cfg=gpc.config.hybrid_zero_optimizer,
        has_moe=has_moe,
    )

    beta2_scheduler = Beta2Scheduler(optimizer=naive_optimizer, **gpc.config.beta2_scheduler)

    lr_scheduler = FineTuneCosineAnnealingWarmupLR(optimizer, **gpc.config.lr_scheduler)

    return optimizer, beta2_scheduler, lr_scheduler


def record_current_batch_training_metrics(
    get_tflops_func,
    logger,
    writer,
    success_update,
    batch_count,
    batch,
    train_state,
    optimizer,
    beta2_scheduler,
    trainer,
    start_time,
    loss,
    grad_norm,
    metric,
    update_panel,
):
    """
    Print some training metrics of current batch.
    """

    set_env_var(key="LAST_ACTIVE_TIMESTAMP", value=int(time.time()))

    if success_update in (0, True):
        train_state.num_consumed_tokens += batch[1].nelement() * gpc.get_world_size(ParallelMode.DATA)
    if is_no_pp_or_last_stage():
        acc_perplex = metric.get_metric()

    if success_update and gpc.is_rank_for_log():
        lr = optimizer.param_groups[0]["lr"]
        if hasattr(trainer.engine.optimizer, "grad_scaler"):
            scaler = trainer.engine.optimizer.grad_scaler._scale.item()
        elif hasattr(trainer.engine.optimizer.optim, "grad_scaler"):
            scaler = trainer.engine.optimizer.optim.grad_scaler._scale.item()

        num_tokens_in_batch = batch[1].nelement()
        num_samples_in_batch = sum([len(b) - 1 for b in batch[0]["cu_seqlens"]])
        max_length_in_batch = max([(b[1:] - b[:-1]).max().item() for b in batch[0]["cu_seqlens"]])
        max_samples_in_batch = max([len(b) - 1 for b in batch[0]["cu_seqlens"]])
        min_samples_in_batch = min([len(b) - 1 for b in batch[0]["cu_seqlens"]])

        tk_per_gpu = 0
        tk_per_gpu = round(
            num_tokens_in_batch
            * gpc.get_world_size(ParallelMode.DATA)
            / gpc.get_world_size(ParallelMode.GLOBAL)
            / (time.time() - start_time),
            2,
        )

        tflops = get_tflops_func((time.time() - start_time))

        infos = {
            "tflops": tflops,
            "step": batch_count,
            "loss": loss.item(),
            "tgs (tokens/gpu/second)": tk_per_gpu,
            "lr": lr,
            "loss_scale": scaler,
            "grad_norm": grad_norm,
        }

        infos["micro_num"] = len(batch[1])
        infos["num_consumed_tokens"] = train_state.num_consumed_tokens
        infos["inf_nan_skip_batches"] = train_state.inf_nan_skip_batches
        infos["num_samples_in_batch"] = num_samples_in_batch  # the number of batches which have the most samples
        infos["largest_length"] = max_length_in_batch  # the longest input
        infos["largest_batch"] = max_samples_in_batch  # the batch with the most samples
        infos["smallest_batch"] = min_samples_in_batch
        infos["adam_beta2"] = beta2_scheduler.get_beta2()

        fwd_bwd_time = round(timer("fwd-bwd").elapsed(), 2)
        infos["fwd_bwd_time"] = fwd_bwd_time

        for key, value in acc_perplex.items():
            infos[key] = value

        line = ""
        for key, value in infos.items():
            line += f"{key}={value} "
            writer.add_scalar(key=key, value=value, step=train_state.step_count)

        if update_panel:
            logger.info(
                line,
                extra={
                    "step": batch_count,
                    "lr": lr,
                    "num_consumed_tokens": train_state.num_consumed_tokens,
                    "grad_norm": grad_norm,
                    "loss": loss.item(),
                    "flops": tflops,
                    "tgs": tk_per_gpu,
                    "acc": acc_perplex["acc"],
                    "perplexity": acc_perplex["perplexity"],
                    "fwd_bwd_time": fwd_bwd_time,
                },
            )
        else:
            logger.info(line)

        # if loss spike occurs, send alert info to feishu
        mm.monitor_loss_spike(alert_address=gpc.config.alert_address, step_count=batch_count, cur_step_loss=loss.item())


def main(args):
    # init setting
    skip_batches = gpc.config.data.skip_batches
    total_steps = gpc.config.data.total_steps
    valid_every = gpc.config.data.valid_every
    load_optimizer = gpc.config.ckpt.load_optimizer
    label_smoothing = gpc.config.loss.label_smoothing
    lr = gpc.config.adam.lr

    load_model_only_folder = gpc.config.ckpt.get("load_model_only_folder", None)
    load_resume_ckpt_folder = gpc.config.ckpt.get("load_ckpt_folder", None)

    get_tflops_func = partial(
        get_megatron_flops,
        checkpoint=gpc.config.model.checkpoint,
        seq_len=gpc.config.SEQ_LEN,
        hidden_size=gpc.config.model.hidden_size,
        num_layers=gpc.config.model.num_layers,
        vocab_size=gpc.config.model.vocab_size,
        global_batch_size=gpc.config.data.micro_bsz * gpc.config.data.micro_num * gpc.get_world_size(ParallelMode.DATA),
        global_world_size=gpc.get_world_size(ParallelMode.GLOBAL),
        mlp_ratio=gpc.config.MLP_RATIO,
    )

    # get and broadcast current time
    current_time = launch_time()
    objs = [current_time]
    dist.broadcast_object_list(objs, src=0)
    current_time = objs[0]

    # initialize customed llm logger
    uniscale_logger = initialize_llm_logger(start_time=current_time)

    # initialize customed llm writer
    with open(args.config, "r") as f:
        config_lines = f.readlines()
    writer = Writer(
        job_name=gpc.config.JOB_NAME,
        launch_time=current_time,
        file_name=get_parallel_log_file_name(),
        tensorboard_folder=gpc.config.tensorboard_folder,
        resume_tb_folder=gpc.config.resume_tb_folder,
        config=config_lines,
        logger=logger,
        enable_tb=gpc.config.enable_tb,
    )

    model_load_path = None
    if load_resume_ckpt_folder is not None:
        logger.info(  # pylint: disable=W1203
            f"===========Resume training from `{load_resume_ckpt_folder}` {current_time} on host:"
            f"{socket.gethostname()}==========="
        )
        model_load_path = load_resume_ckpt_folder
    elif load_model_only_folder is not None:
        logger.info(  # pylint: disable=W1203
            f"===========SFT training from `{load_model_only_folder}` {current_time} on host:"
            f"{socket.gethostname()}==========="
        )
        model_load_path = load_model_only_folder
    else:
        logger.info(  # pylint: disable=W1203
            f"===========New Run {current_time} on host:{socket.gethostname()},rank={gpc.get_global_rank()},"
            f"tp={gpc.get_local_rank(ParallelMode.TENSOR)},pp={gpc.get_local_rank(ParallelMode.PIPELINE)},"
            f"dp={gpc.get_local_rank(ParallelMode.DATA)}==========="
        )

    # initialize and resume train state
    train_state = TrainState(gpc.config)

    # initialize model
    model = initialize_model()

    # initialize loss function
    criterion = FlashGPTLMLoss(parallel_output=True, label_smoothing=label_smoothing)

    # initialize the train and validation data loader
    train_dl, dataset_types = get_train_data_loader(num_worker=4)
    val_dls = get_validation_data_loader()
    train_state.init_batch_sampler(train_dl)

    # Loading model weights must be done before zero is initialized.
    if model_load_path is not None:
        load_model_checkpoint(folder=model_load_path, model=model)

    optimizer, beta2_scheduler, lr_scheduler = initialize_optimizer(model=model)

    # Loading other persistent training states.
    if load_resume_ckpt_folder is not None:
        # load lr scheduler states.
        load_scheduler(load_resume_ckpt_folder, lr_scheduler, optimizer, lr, train_state)
        # load training states.
        load_context(load_resume_ckpt_folder, train_dl, train_state)
        # load dataloader sampler states.
        load_sampler(load_resume_ckpt_folder, train_dl.batch_sampler)
        # load optimzier states.
        if load_optimizer:
            load_optimizer_checkpoint(load_resume_ckpt_folder, optimizer)

    ckpt_save_manager = CheckpointSaveManager(
        ckpt_config=gpc.config.ckpt,
        model=model,
        optimizer=optimizer,
        lr_scheduler=lr_scheduler,
        model_config=gpc.config.model,
    )

    # initialize metric for calculating accuracy and perplexity
    metric = AccPerplex(
        device=torch.cuda.current_device(),
        tp_pg=gpc.get_group(ParallelMode.TENSOR),
        dp_pg=gpc.get_group(ParallelMode.DATA),
        dataset_types=dataset_types,
    )

    # initialize trainer
    scheduler_hooks = [
        SchedulerMetricHook(
            metric=metric,
            skip=(
                gpc.is_using_pp()
                and hasattr(gpc.config.model, "num_chunks")
                and gpc.config.model.num_chunks > 1
                and gpc.config.parallel["pipeline"].get("interleaved_overlap", False)
            ),
        ),
    ]

    trainer, train_dl, _, _ = internlm.initialize_trainer(
        model=model,
        optimizer=optimizer,
        criterion=criterion,
        train_dataloader=train_dl,
        lr_scheduler=lr_scheduler,
        beta2_scheduler=beta2_scheduler,
        scheduler_hooks=scheduler_hooks,
    )

    # initialize simple memory profiler
    if args.profiling:
        memory_profiler = SimpleMemoryProfiler(
            model.model,
            optimizer.optim,
            log_folder=f"memory_trace/rank{gpc.get_global_rank()}_"
            + f"dp{gpc.get_local_rank(ParallelMode.DATA)}_"
            + f"tp{gpc.get_local_rank(ParallelMode.TENSOR)}",
            activation_config=build_activation_config(gpc.config.model.num_layers),
        )
    else:
        memory_profiler = None

    # initialize the batch skipper
    batch_skipper = BatchSkipper(skip_batches)

    trainer.train()

    # transfer the train data loader into train data iterator
    train_iter = iter(train_dl)

    # start iterating the train data and begin training
    for batch_count in range(train_state.batch_count, total_steps):
        if batch_count % 50 == 0:
            torch.cuda.empty_cache()

        start_time = time.time()
        timer("one-batch").start()

        # load batch data
        batch, train_iter = load_new_batch(train_dl=train_dl, train_iter=train_iter, train_state=train_state)

        # record the consumed samples in training
        train_state.batch_count = batch_count
        train_state.num_consumed_samples_in_epoch += len(batch[1])
        if batch_skipper(batch_count):  # skip this batch
            if gpc.is_rank_for_log():
                logger.info(f"Skip batch count:`{batch_count}`...")  # pylint: disable=W1203
            timer("one-batch").stop()
            continue

        # zero the grads of parameters
        trainer.zero_grad()
        type_ids = batch[0].pop("type_ids", None)
        # process data
        # if use_flash_attn is False, we need to unpack type_ids
        if not gpc.config.model.use_flash_attn:
            type_ids = unpack_data(type_ids, batch[0]["cu_seqlens"])
        if type_ids is not None:
            metric.set_current_type_ids(type_ids=type_ids)

        # do forward and backward
        timer("fwd-bwd").start()
        _, _, loss = trainer.execute_schedule(
            batch,
            forward_only=False,
            return_loss=True,
            return_output_label=False,
            moe_loss_coeff=gpc.config.loss.moe_loss_coeff,
        )
        timer("fwd-bwd").stop()

        # update parameters, and returns (success_update, grad_norm)
        trainer_result = trainer.step()
        assert trainer_result is not None

        success_update, grad_norm_groups = trainer_result
        if success_update:  # update parameters successfully
            train_state.step_count += 1
        else:
            train_state.inf_nan_skip_batches += 1  # record the amount of updating parameters unsuccessfully.
<<<<<<< HEAD
            if grad_norm == -99.0 and gpc.is_rank_for_log():  # -99.0 encodes a specific failure case
                logger.warning(f"Warning: skip parameter update at step {batch_count}.")  # pylint: disable=W1203
=======
            if -99.0 in grad_norm_groups and gpc.is_rank_for_log():  # -99.0 encodes a specific failure case
                logger.warning(f"Warning: skip parameter update at step {batch_count}.")
>>>>>>> f5f54465
                send_alert_message(
                    address=gpc.config.alert_address, message=f"Warning: skip parameter update at step {batch_count}."
                )

        # calculate and record the training metrics, eg. loss, accuracy and so on.
        record_current_batch_training_metrics(
            get_tflops_func=get_tflops_func,
            logger=logger,
            writer=writer,
            success_update=success_update,
            batch_count=batch_count,
            batch=batch,
            train_state=train_state,
            optimizer=optimizer,
            beta2_scheduler=beta2_scheduler,
            trainer=trainer,
            start_time=start_time,
            loss=loss,
            grad_norm=np.array(grad_norm_groups),
            metric=metric,
            update_panel=uniscale_logger is not None,
        )

        timer("one-batch").stop()

        # evaluate on validation data loaders
        if valid_every > 0 and train_state.step_count % valid_every == 0:
            with switch_sequence_parallel_mode():
                evaluate_on_val_dls(
                    trainer=trainer,
                    val_dls=val_dls,
                    writer=writer,
                    logger=logger,
                    step_count=train_state.step_count,
                    update_panel=uniscale_logger is not None,
                )

        if memory_profiler is not None:
            memory_profiler.step()

        # checkpoint the training states in specific steps, which is determined by the args "checkpoint_every"
        # # save batch sampler that tracks the true consumed samples
        ckpt_save_manager.try_save_checkpoint(train_state)

    ckpt_save_manager.wait_async_upload_finish()


if __name__ == "__main__":
    args = parse_args()
    hostname = socket.gethostname()

    # initialize distributed environment
    initialize_distributed_env(config=args.config, launcher=args.launcher, master_port=args.port, seed=args.seed)
    assert hasattr(gpc, "config") and gpc.config is not None

    # initialize monitor manager context
    with initialize_monitor_manager(job_name=gpc.config.JOB_NAME, alert_address=gpc.config.alert_address):
        try:
            main(args)
        except Exception:
<<<<<<< HEAD
            logger.error(  # pylint: disable=W1203
                f"Raise exception from {hostname} with rank id: {gpc.get_global_rank()}",
                exc_info=traceback.format_exc(),
=======
            logger.error(
                f"Raise exception from {hostname} with rank id: {gpc.get_global_rank()}\n{traceback.format_exc()}",
>>>>>>> f5f54465
            )
            mm.monitor_exception(alert_address=gpc.config.alert_address, excp_info=traceback.format_exc())<|MERGE_RESOLUTION|>--- conflicted
+++ resolved
@@ -647,13 +647,8 @@
             train_state.step_count += 1
         else:
             train_state.inf_nan_skip_batches += 1  # record the amount of updating parameters unsuccessfully.
-<<<<<<< HEAD
-            if grad_norm == -99.0 and gpc.is_rank_for_log():  # -99.0 encodes a specific failure case
-                logger.warning(f"Warning: skip parameter update at step {batch_count}.")  # pylint: disable=W1203
-=======
             if -99.0 in grad_norm_groups and gpc.is_rank_for_log():  # -99.0 encodes a specific failure case
                 logger.warning(f"Warning: skip parameter update at step {batch_count}.")
->>>>>>> f5f54465
                 send_alert_message(
                     address=gpc.config.alert_address, message=f"Warning: skip parameter update at step {batch_count}."
                 )
@@ -714,13 +709,7 @@
         try:
             main(args)
         except Exception:
-<<<<<<< HEAD
-            logger.error(  # pylint: disable=W1203
-                f"Raise exception from {hostname} with rank id: {gpc.get_global_rank()}",
-                exc_info=traceback.format_exc(),
-=======
             logger.error(
                 f"Raise exception from {hostname} with rank id: {gpc.get_global_rank()}\n{traceback.format_exc()}",
->>>>>>> f5f54465
             )
             mm.monitor_exception(alert_address=gpc.config.alert_address, excp_info=traceback.format_exc())