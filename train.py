--- conflicted
+++ resolved
@@ -686,7 +686,6 @@
 
             timer("one-batch").stop()
 
-<<<<<<< HEAD
             # evaluate on validation data loaders
             if valid_every > 0 and train_state.step_count % valid_every == 0:
                 with switch_sequence_parallel_mode():
@@ -703,15 +702,10 @@
             # # save batch sampler that tracks the true consumed samples
             ckpt_save_manager.try_save_checkpoint(train_state)
 
+            if memory_profiler is not None:
+                memory_profiler.step()
+
             prof.step()
-=======
-        if memory_profiler is not None:
-            memory_profiler.step()
-
-        # checkpoint the training states in specific steps, which is determined by the args "checkpoint_every"
-        # # save batch sampler that tracks the true consumed samples
-        ckpt_save_manager.try_save_checkpoint(train_state)
->>>>>>> f5f54465
 
     ckpt_save_manager.wait_async_upload_finish()
 
