--- conflicted
+++ resolved
@@ -433,29 +433,7 @@
         mm.monitor_loss_spike(alert_address=gpc.config.alert_address, step_count=batch_count, cur_step_loss=loss.item())
 
 
-<<<<<<< HEAD
-    # init monitor
-    if args.auto_restart:
-        if os.path.exists("coordinator_env"):
-            with open("coordinator_env", "r", encoding="utf-8") as f:
-                lines = f.read().splitlines()
-                for line in lines:
-                    key, value = line.split("=")[0], line.split("=")[1]
-                    os.environ[key] = value
-
-        train_config = None
-        if args.config.endswith(".py"):
-            train_config = str(Config.from_file(args.config))
-        else:
-            train_config = args.config
-
-        init_local_adapter(dist.get_rank(), dist.get_rank() % torch.cuda.device_count(), train_config)
-
-        del train_config
-
-=======
 def main(args):
->>>>>>> 29d27a62
     # init setting
     skip_batches = gpc.config.data.skip_batches
     total_steps = gpc.config.data.total_steps
@@ -584,8 +562,6 @@
     trainer, train_dl, _, _ = internlm.initialize_trainer(
         model=model,
         optimizer=optimizer,
-        criterion=criterion,
-        train_dataloader=train_dl,
         lr_scheduler=lr_scheduler,
         beta2_scheduler=beta2_scheduler,
         scheduler_hooks=scheduler_hooks,
@@ -706,20 +682,6 @@
     args = parse_args()
     hostname = socket.gethostname()
 
-<<<<<<< HEAD
-    try:
-        main(args)
-    except Exception:
-        print(f"Raise exception from {socket.gethostname()} with proc id: {get_process_rank()}")
-        traceback.print_exc()
-
-        filtered_trace = traceback.format_exc().split("\n")[-10:]
-        format_trace = ""
-        for line in filtered_trace:
-            format_trace += "\n" + line
-        if args.auto_restart:
-            send_exception(format_trace)
-=======
     # initialize distributed environment
     initialize_distributed_env(config=args.config, launcher=args.launcher, master_port=args.port, seed=args.seed)
     assert hasattr(gpc, "config") and gpc.config is not None
@@ -734,4 +696,10 @@
                 exc_info=traceback.format_exc(),
             )
             mm.monitor_exception(alert_address=gpc.config.alert_address, excp_info=traceback.format_exc())
->>>>>>> 29d27a62
+
+        filtered_trace = traceback.format_exc().split("\n")[-10:]
+        format_trace = ""
+        for line in filtered_trace:
+            format_trace += "\n" + line
+        if args.auto_restart:
+            send_exception(format_trace)