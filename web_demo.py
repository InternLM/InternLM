--- conflicted
+++ resolved
@@ -79,15 +79,10 @@
     parser.add_argument('--max_value', default=2048, type=int, help='The max length of the generated text')
     return parser.parse_args()
 
-<<<<<<< HEAD
-
+  
 def main(args):
     torch.cuda.empty_cache()
-    
-=======
-def main():
-    #torch.cuda.empty_cache()
->>>>>>> cc3c48ae
+   
     print("load model begin.")
     model, tokenizer = load_model(args.model, max_position_embeddings=args.max_value)
     print("load model end.")
