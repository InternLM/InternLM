name: e2e-tests
on: 
  pull_request:
    branches:
      - "develop"
    paths-ignore:
      - "doc/**"
      - "**.md"
env:
  WORKSPACE_PREFIX: $(echo $GITHUB_WORKSPACE |cut -d '/' -f 1-4)
  SLURM_PARTITION: llm_s

jobs:
  training_8GPU:
    runs-on: [t_cluster]
    timeout-minutes: 5
<<<<<<< HEAD
    steps:
    - name: mask env
      run: |
        echo "::add-mask::${{env.WORKSPACE_PREFIX}}"
    - uses: actions/checkout@v3

    - name: training_8GPU
      run: |
        source /mnt/petrelfs/share_data/llm_env/env/llm-flash2.0
        which python
        srun -p ${SLURM_PARTITION} --job-name=${GITHUB_RUN_ID}-${GITHUB_JOB} -n8 --ntasks-per-node=8 --cpus-per-task=4 --gpus-per-task=1 pytest -s -v --color=yes -m "training_8GPU" ./tests/test_training

  training_16GPU_8DP2TP:
    runs-on: [t_cluster]
    timeout-minutes: 5
    steps:
    - name: mask env
      run: |
        echo "::add-mask::${{env.WORKSPACE_PREFIX}}"
    - uses: actions/checkout@v3

    - name: training_16GPU_8DP2TP
      run: |
        source /mnt/petrelfs/share_data/llm_env/env/llm-flash2.0
        srun -p ${SLURM_PARTITION} --job-name=${GITHUB_RUN_ID}-${GITHUB_JOB} -n16 --ntasks-per-node=8 --cpus-per-task=4 --gpus-per-task=1 pytest -s -v --color=yes -m "training_16GPU_8DP2TP" ./tests/test_training

  training_16GPU_8DP2TPSP:
    runs-on: [t_cluster]
    timeout-minutes: 5
=======
>>>>>>> 3b0eff0c
    steps:
    - name: mask env
      run: |
        echo "::add-mask::${{env.WORKSPACE_PREFIX}}"
    - uses: actions/checkout@v3

<<<<<<< HEAD
    - name: training_16GPU_8DP2TPSP
      run: |
        source /mnt/petrelfs/share_data/llm_env/env/llm-flash2.0
        srun -p ${SLURM_PARTITION} --job-name=${GITHUB_RUN_ID}-${GITHUB_JOB} -n16 --ntasks-per-node=8 --cpus-per-task=4 --gpus-per-task=1 pytest -s -v --color=yes -m "training_16GPU_8DP2TPSP" ./tests/test_training
            
  training_16GPU_8DP2PP:
    runs-on: [t_cluster]
    timeout-minutes: 5
    steps:
    - name: mask env
      run: |
        echo "::add-mask::${{env.WORKSPACE_PREFIX}}"
    - uses: actions/checkout@v3

    - name: training_16GPU_8DP2PP
      run: |
        source /mnt/petrelfs/share_data/llm_env/env/llm-flash2.0
        srun -p ${SLURM_PARTITION} --job-name=${GITHUB_RUN_ID}-${GITHUB_JOB} -n16 --ntasks-per-node=8 --cpus-per-task=4 --gpus-per-task=1 pytest -s -v --color=yes -m "training_16GPU_8DP2PP" ./tests/test_training

  training_16GPU_8DP2PP_InterleavedOverlap:
    runs-on: [t_cluster]
    timeout-minutes: 5
    steps:
    - name: mask env
      run: |
        echo "::add-mask::${{env.WORKSPACE_PREFIX}}"
    - uses: actions/checkout@v3

    - name: training_16GPU_8DP2PP_InterleavedOverlap
      run: |
        source /mnt/petrelfs/share_data/llm_env/env/llm-flash2.0
        srun -p ${SLURM_PARTITION} --job-name=${GITHUB_RUN_ID}-${GITHUB_JOB} -n16 --ntasks-per-node=8 --cpus-per-task=4 --gpus-per-task=1 pytest -s -v --color=yes -m "training_16GPU_8DP2PP_InterleavedOverlap" ./tests/test_training
=======
    - name: training_8GPU
      run: |
        source /mnt/petrelfs/share_data/llm_env/env/llm-flash2.0
        srun -p ${SLURM_PARTITION} --job-name=${GITHUB_RUN_ID}-${GITHUB_JOB} -n8 --ntasks-per-node=8 --cpus-per-task=4 --gpus-per-task=1 pytest -s -v --color=yes -m "training_8GPU" ./tests/test_training
>>>>>>> 3b0eff0c
<|MERGE_RESOLUTION|>--- conflicted
+++ resolved
@@ -14,26 +14,18 @@
   training_8GPU:
     runs-on: [t_cluster]
     timeout-minutes: 5
-<<<<<<< HEAD
     steps:
-    - name: mask env
-      run: |
-        echo "::add-mask::${{env.WORKSPACE_PREFIX}}"
     - uses: actions/checkout@v3
 
     - name: training_8GPU
       run: |
         source /mnt/petrelfs/share_data/llm_env/env/llm-flash2.0
-        which python
         srun -p ${SLURM_PARTITION} --job-name=${GITHUB_RUN_ID}-${GITHUB_JOB} -n8 --ntasks-per-node=8 --cpus-per-task=4 --gpus-per-task=1 pytest -s -v --color=yes -m "training_8GPU" ./tests/test_training
 
   training_16GPU_8DP2TP:
     runs-on: [t_cluster]
     timeout-minutes: 5
     steps:
-    - name: mask env
-      run: |
-        echo "::add-mask::${{env.WORKSPACE_PREFIX}}"
     - uses: actions/checkout@v3
 
     - name: training_16GPU_8DP2TP
@@ -44,15 +36,9 @@
   training_16GPU_8DP2TPSP:
     runs-on: [t_cluster]
     timeout-minutes: 5
-=======
->>>>>>> 3b0eff0c
     steps:
-    - name: mask env
-      run: |
-        echo "::add-mask::${{env.WORKSPACE_PREFIX}}"
     - uses: actions/checkout@v3
 
-<<<<<<< HEAD
     - name: training_16GPU_8DP2TPSP
       run: |
         source /mnt/petrelfs/share_data/llm_env/env/llm-flash2.0
@@ -62,9 +48,6 @@
     runs-on: [t_cluster]
     timeout-minutes: 5
     steps:
-    - name: mask env
-      run: |
-        echo "::add-mask::${{env.WORKSPACE_PREFIX}}"
     - uses: actions/checkout@v3
 
     - name: training_16GPU_8DP2PP
@@ -76,18 +59,9 @@
     runs-on: [t_cluster]
     timeout-minutes: 5
     steps:
-    - name: mask env
-      run: |
-        echo "::add-mask::${{env.WORKSPACE_PREFIX}}"
     - uses: actions/checkout@v3
 
     - name: training_16GPU_8DP2PP_InterleavedOverlap
       run: |
         source /mnt/petrelfs/share_data/llm_env/env/llm-flash2.0
-        srun -p ${SLURM_PARTITION} --job-name=${GITHUB_RUN_ID}-${GITHUB_JOB} -n16 --ntasks-per-node=8 --cpus-per-task=4 --gpus-per-task=1 pytest -s -v --color=yes -m "training_16GPU_8DP2PP_InterleavedOverlap" ./tests/test_training
-=======
-    - name: training_8GPU
-      run: |
-        source /mnt/petrelfs/share_data/llm_env/env/llm-flash2.0
-        srun -p ${SLURM_PARTITION} --job-name=${GITHUB_RUN_ID}-${GITHUB_JOB} -n8 --ntasks-per-node=8 --cpus-per-task=4 --gpus-per-task=1 pytest -s -v --color=yes -m "training_8GPU" ./tests/test_training
->>>>>>> 3b0eff0c
+        srun -p ${SLURM_PARTITION} --job-name=${GITHUB_RUN_ID}-${GITHUB_JOB} -n16 --ntasks-per-node=8 --cpus-per-task=4 --gpus-per-task=1 pytest -s -v --color=yes -m "training_16GPU_8DP2PP_InterleavedOverlap" ./tests/test_training