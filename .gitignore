--- conflicted
+++ resolved
@@ -143,8 +143,5 @@
 
 # Run
 llm_ckpts
-<<<<<<< HEAD
 events.*
-=======
-memory_trace
->>>>>>> 0600b42c
+memory_trace