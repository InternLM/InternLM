#!/usr/bin/env python
# -*- encoding: utf-8 -*-

# adopted from https://github.com/hpcaitech/ColossalAI/blob/main/colossalai/engine

from contextlib import contextmanager
from typing import Callable, List, Optional, Tuple, Union

import torch.cuda

import internlm.core.communication as comm
from internlm.core.context import ParallelMode
from internlm.core.context import global_context as gpc
from internlm.core.engine import Engine
from internlm.core.naive_amp import NaiveAMPModel
from internlm.utils.common import get_current_device, move_to_device
from internlm.utils.logger import get_logger

from .base_scheduler import BaseScheduler, SchedulerHook

logger = get_logger(__file__)


def get_tensor_shape():
    if hasattr(gpc.config, "TENSOR_SHAPE"):
        return gpc.config.TENSOR_SHAPE

    if not gpc.is_initialized(ParallelMode.PIPELINE):
        return None

    if hasattr(gpc.config, "SEQ_LEN") and hasattr(gpc.config.data, "micro_bsz") and hasattr(gpc.config, "HIDDEN_SIZE"):
        if gpc.config.model.use_flash_attn:
            tensor_shape = (
                gpc.config.SEQ_LEN * gpc.config.data["micro_bsz"],
                gpc.config.HIDDEN_SIZE,
            )
        else:
            tensor_shape = (
                gpc.config.data["micro_bsz"], gpc.config.SEQ_LEN,
                gpc.config.HIDDEN_SIZE,
            )
        return tensor_shape
    else:
        return None


def pack_return_tensors(return_tensors):
    output, label = tuple(zip(*return_tensors))
    if isinstance(output[0], torch.Tensor):
        output = torch.cat(output, dim=0)
    elif isinstance(output[0], (list, tuple)):
        output = tuple(torch.cat(tensors, dim=0) for tensors in zip(*output))
    else:
        raise TypeError("Output of model must be tensor or list/tuple of tensors")
    if isinstance(label[0], torch.Tensor):
        label = torch.cat(label, dim=0)
    else:
        merged_label = {k: [] for k in label[0].keys()}
        for d in label:
            for k, v in d.items():
                merged_label[k].append(v)
        label = {k: torch.cat(v, dim=0) for k, v in merged_label.items()}
    return output, label


@contextmanager
def switch_virtual_pipeline_parallel_rank(rank):
    prev_rank = gpc.virtual_pipeline_parallel_rank
    try:
        gpc.set_virtual_pipeline_parallel_rank(rank)
        yield
    finally:
        gpc.set_virtual_pipeline_parallel_rank(prev_rank)


@contextmanager
def switch_optimizer_grad_sync_skip_mode(optimizer, skip: bool = True):
    prev_mode = optimizer.skip_grad_reduce
    try:
        optimizer.skip_grad_reduce = skip
        yield
    finally:
        optimizer.skip_grad_reduce = prev_mode


class PipelineScheduler(BaseScheduler):
    """A helper schedule class for pipeline parallelism running environment.
    It uses non-interleaved 1F1B strategy. Other properties are similar as
    :class:`NonPipelineSchedule`.

    Args:
        num_microbatches (int): The number of microbatches.
        data_process_func (Callable, optional):
            The post processing function which receives a micro batch of data, and it will be executed
            in `load_micro_batch`.
        tensor_shape (torch.Size, optional): Specified shape in pipeline communication.
        scatter_gather_tensors (bool, optional):
            If set to `True`, communication will be reduced over pipeline when using 1D tensor parallelization.
    """

    def __init__(
        self,
        num_microbatches,
        dtype=torch.float,
        data_process_func: Callable = None,
        tensor_shape: Union[torch.Size, List[int], Tuple[int]] = None,
        scatter_gather_tensors: bool = False,
        scheduler_hooks: Optional[List[SchedulerHook]] = None,
    ):
        assert num_microbatches > 0, f"expected num_microbatches to be larger then 1, but got {num_microbatches}"

        assert not isinstance(
            tensor_shape, int
        ), "tensor_shape type should be one of Union[torch.Size, List[int], Tuple[int]]."

        super().__init__(data_process_func=data_process_func)

        self.num_microbatches = num_microbatches
        self.dtype = dtype
        self._hooks = scheduler_hooks

        self.tensor_shape = (
            tensor_shape if tensor_shape is None or isinstance(tensor_shape, torch.Size) else torch.Size(tensor_shape)
        )

        self.scatter_gather_tensors = (
            scatter_gather_tensors
            and gpc.is_initialized(ParallelMode.TENSOR)
            and gpc.get_world_size(ParallelMode.TENSOR) > 1
        )

        # cache for the batch data
        self.batch_data = None

    def pre_processing(self, engine):
        types = set()

        for param in engine.model.parameters():
            types.add(param.dtype)
        assert len(types) == 1, f"Mixed types of parameter detected, {types}"

        self.dtype = types.pop()

    @staticmethod
    def _call_engine(engine, data):  # pylint: disable=W0237
        if data is None:
            return None

        if isinstance(data, torch.Tensor):
            return engine(data)
        elif isinstance(data, (list, tuple)):
            return engine(*data)
        elif isinstance(data, dict):
            stage_output = data.pop("stage_output", None)

            if stage_output is None:
                return engine(**data)
            elif isinstance(stage_output, torch.Tensor):
                return engine(stage_output, **data)
            elif isinstance(stage_output, (tuple, list)):
                return engine(*stage_output, **data)
            else:
                raise TypeError(
                    f"Expected stage_output to be of type torch.Tensor, list, or tuple, "
                    f"but got {type(stage_output)}"
                )
        else:
            raise TypeError(f"Expected data to be of type torch.Tensor, list, tuple, or dict, but got {type(data)}")

    def load_batch(self, engine, data_iter):
        # Pipeline schedule just puts data in memory
        batch_data, batch_size = engine.load_batch(data_iter, to_gpu=False)
        assert batch_size % self.num_microbatches == 0, "Batch size should divided by the number of microbatches"

        self.microbatch_offset = 0
        self.batch_size = batch_size
        self.batch_data, self.batch_label = batch_data
        self.microbatch_size = self.batch_size // self.num_microbatches

    def load_micro_batch(self):
        micro_batch_data, micro_batch_label = self._load_micro_batch(
            data=self.batch_data, label=self.batch_label, offset=self.microbatch_offset, micro_bsz=self.microbatch_size
        )
        micro_batch_data["label"] = micro_batch_label
        self.microbatch_offset += self.microbatch_size

<<<<<<< HEAD
        return move_to_device(micro_batch_data)
=======
        if self.data_process_func:
            micro_batch_data["input_ids"] = self.data_process_func(
                micro_batch_data["input_ids"], micro_batch_data["cu_seqlens"]
            )
            micro_batch_label = self.data_process_func(micro_batch_label, micro_batch_data["cu_seqlens"])
            
            micro_batch_data.pop("cu_seqlens")
            micro_batch_data.pop("indexes")

        return move_to_device(micro_batch_data), move_to_device(micro_batch_label)

    def pre_processing(self, engine):
        model = engine.model
        types = set()
        for param in model.parameters():
            types.add(param.dtype)
        assert len(types) == 1, f"Mixed types of parameter detected, {types}"
        _dtype = types.pop()
        self.dtype = _dtype

    @staticmethod
    def _call_engine(model, data):  # pylint: disable=W0237
        if data is not None:
            if isinstance(data, torch.Tensor):
                return model(data)
            elif isinstance(data, (list, tuple)):
                return model(*data)
            elif isinstance(data, dict):
                stage_output = None
                if "stage_output" in data:
                    stage_output = data.pop("stage_output")
                if stage_output is None:
                    return model(**data)
                elif isinstance(stage_output, torch.Tensor):
                    return model(stage_output, **data)
                elif isinstance(stage_output, (tuple, list)):
                    return model(*stage_output, **data)
                else:
                    raise TypeError(
                        f"Expected stage_output to be of type torch.Tensor, list, or tuple, "
                        f"but got {type(stage_output)}"
                    )
            else:
                raise TypeError(f"Expected data to be of type torch.Tensor, list, tuple, or dict, but got {type(data)}")
>>>>>>> 5ee651c2

    def _get_data_label_for_current_step(self, stage_output, micro_batch_data):
        if isinstance(micro_batch_data, (tuple, list)):
            if gpc.is_first_rank(ParallelMode.PIPELINE):
                # for the first stage, we use the data from the
                # dataloader output by default
                data, label = micro_batch_data
            else:
                # for non-first stage, we use the output passed
                # by the previous as the model input
                data = stage_output
                _, label = micro_batch_data
        elif isinstance(micro_batch_data, dict):
            label = micro_batch_data.pop("label", None)
            data = {"stage_output": stage_output, **micro_batch_data}

        return data, label

    def _call_hooks(self, func_name: str, *args, **kwargs) -> None:
        for hook in self._hooks:
            getattr(hook, func_name)(self, *args, **kwargs)

    def _get_current_microbatch_id(self, step_id: int) -> int:
        return step_id

    def _forward_step(self, engine, input_obj, return_tensors, return_output_label=True, accum_loss=None):
        """Forward step for passed-in model. If it is the first stage, the input tensor
        is obtained from data_iterator, otherwise the passed-in input_obj is used.
        Returns output tensor. This is a helper function and can be ignored by users.

        Args:
            engine (colossalai.engine.Engine): Colossalai engine for training and inference.
            input_obj (Union[:class:`torch.Tensor`, List[:class:`torch.Tensor`]]): Input tensor for this pipeline stage.
            return_tensors (List[:class:`torch.Tensor`]): A list of tensors to return.
            return_output_label (bool, optional): Whether returns output labels.
            accum_loss (optional): Where accumulated loss stores.
        Returns:
            Union[:class:`torch.Tensor`, List[:class:`torch.Tensor`]]: output or the loss value of the current
                pipeline stage.
        """
<<<<<<< HEAD
        micro_batch_data = self.load_micro_batch()
        data, label = self._get_data_label_for_current_step(input_obj, micro_batch_data)

        self._call_hooks("before_forward", data)
        output_obj = self._call_engine(engine.model, data)
        self._call_hooks("after_forward", output_obj)
=======
        micro_batch_data, micro_batch_label = self.load_micro_batch()
        data, label = self._get_data_label_for_current_step(input_obj, micro_batch_data, micro_batch_label)

        timer("fwd").start()
        output_obj = self._call_engine(engine.model, data)
        timer("fwd").stop()
>>>>>>> 5ee651c2

        if gpc.is_last_rank(ParallelMode.PIPELINE):
            self._call_hooks("post_helper_func", output_obj, label)

            if return_output_label:
                return_tensors.append((output_obj, label))
            if accum_loss is not None:
                self._call_hooks("before_criterion", output_obj, label)
                loss = self._call_engine_criterion(engine, output_obj, label)
                self._call_hooks("after_criterion", loss)

                loss_reduced = loss / self.num_microbatches
                accum_loss.add_(loss_reduced.detach())
                output_obj = loss_reduced

        return output_obj

    def _backward_step(self, engine, step_id, input_obj, output_obj, output_obj_grad):
        """Backward step through the passed-in output tensor. If it is the last stage, the
        output_obj_grad is None, otherwise it is the gradients with respect to stage's output tensor.
        Returns the gradients with respect to the input tensor (None if first stage).
        This is a helper function and can be ignored by users.

        Args:
            engine (colossalai.engine.Engine): Colossalai engine for training and inference.
            input_obj (Union[:class:`torch.Tensor`, List[:class:`torch.Tensor`]]): input tensor for this pipeline stage.
            output_obj (Union[:class:`torch.Tensor`, List[:class:`torch.Tensor`]]): output tensor for this
                pipeline stage.
            output_obj_grad (Union[:class:`torch.Tensor`, List[:class:`torch.Tensor`]]): gradient of output tensor for
                this pipeline stage.

        Returns:
            Union[:class:`torch.Tensor`, List[:class:`torch.Tensor`]]: gradient of input tensor.
        """

        # Retain the grad on the input_obj.
        if input_obj is not None:
            if isinstance(input_obj, torch.Tensor):
                input_obj.retain_grad()
            else:
                for in_tensor in input_obj:
                    if in_tensor is not None:
                        in_tensor.retain_grad()

        # Backward pass.

        # Only the last microbatch does syncing grad.
        skip_grad_sync = self._get_current_microbatch_id(step_id) != self.num_microbatches - 1

        self._call_hooks("before_backward", output_obj, output_obj_grad)
        with switch_optimizer_grad_sync_skip_mode(engine.optimizer, skip_grad_sync):
            if output_obj_grad is None:
                engine.backward(output_obj)
            else:
                engine.backward_by_grad(output_obj, output_obj_grad)

        # Collect the grad of the input_obj.
        input_obj_grad = None
        if input_obj is not None:
            if isinstance(input_obj, torch.Tensor):
                input_obj_grad = input_obj.grad
            else:
                input_obj_grad = []
                for in_tensor in input_obj:
                    input_obj_grad.append(in_tensor.grad)
        self._call_hooks("after_backward", input_obj_grad)

        return input_obj_grad

    def _forward_only_step(self, engine, return_loss=True, return_output_label=True):
        # Input, output tensors only need to be saved when doing backward passes
        return_tensors = []
        accum_loss = (
            torch.zeros(1, device=get_current_device())
            if return_loss and gpc.is_pipeline_last_stage(ignore_virtual=True)
            else None
        )

        # Used for tensor meta information communication
        forward_recv_shapes = self.tensor_shape
        need_forward_meta = self.tensor_shape is None

<<<<<<< HEAD
        # Run all forward passes.
        for _ in range(self.num_microbatches):
            # 对于中间的流水线而言，其需要从上游接收数据作为本级流水线的输入
            if not gpc.is_first_rank(ParallelMode.PIPELINE):
                if forward_recv_shapes is None:
                    forward_recv_shapes = comm.recv_obj_meta()
                input_obj = comm.recv_forward(
                    forward_recv_shapes,
                    dtype=self.dtype,
                    scatter_gather_tensors=self.scatter_gather_tensors,
                )
            else:
                input_obj = None

            # 执行前向计算
            output_obj = self._forward_step(
                engine,
                input_obj,
                return_tensors,
                return_output_label=return_output_label,
                accum_loss=accum_loss,
            )

            if not gpc.is_last_rank(ParallelMode.PIPELINE) and need_forward_meta:
                comm.send_obj_meta(output_obj)
                need_forward_meta = False  # send only once.

            # 发送本级流水线的前向计算输出，给下一级流水线做为前向计算的输入
            if not gpc.is_last_rank(ParallelMode.PIPELINE):
                comm.send_forward(output_obj, scatter_gather_tensors=self.scatter_gather_tensors)

        output, label = pack_return_tensors(return_tensors) if len(return_tensors) > 0 else (None, None)

        return output, label, accum_loss

    def _forward_backward_step(self, engine, return_loss=True, return_output_label=True):
        num_warmup_microsteps = (
=======
        assert (
            forward_only or return_loss
        ), "The argument 'return_loss' has to be True when 'forward_only' is False, but got False."

        self.load_batch(engine, data_iter)
        num_warmup_microbatches = (
>>>>>>> 5ee651c2
            gpc.get_world_size(ParallelMode.PIPELINE) - gpc.get_local_rank(ParallelMode.PIPELINE) - 1
        )
        num_warmup_microsteps = min(num_warmup_microsteps, self.num_microbatches)
        num_1f1b_microsteps = self.num_microbatches - num_warmup_microsteps

        # Input, output tensors only need to be saved when doing backward passes
        input_objs = []
        output_objs = []
        return_tensors = []
        accum_loss = (
            torch.zeros(1, device=get_current_device())
            if return_loss and gpc.is_pipeline_last_stage(ignore_virtual=True)
            else None
        )

        # Used for tensor meta information communication
        forward_recv_shapes = self.tensor_shape
        backward_recv_shapes = None
        need_forward_meta = self.tensor_shape is None

        # Run warmup forward passes.
        for i in range(num_warmup_microsteps):
            # 对于中间的流水线而言，其需要从上游接收数据作为本级流水线的输入
            if not gpc.is_first_rank(ParallelMode.PIPELINE):
                if forward_recv_shapes is None:
                    forward_recv_shapes = comm.recv_obj_meta()
                input_obj = comm.recv_forward(
                    forward_recv_shapes,
                    dtype=self.dtype,
                    scatter_gather_tensors=self.scatter_gather_tensors,
                )
            else:
                input_obj = None

            # 执行前向计算
            output_obj = self._forward_step(
                engine,
                input_obj,
                return_tensors,
                return_output_label=return_output_label,
                accum_loss=accum_loss,
            )

            if not gpc.is_last_rank(ParallelMode.PIPELINE):
                if isinstance(output_obj, torch.Tensor):
                    backward_recv_shapes = output_obj.shape
                else:
                    backward_recv_shapes = [out_tensor.shape for out_tensor in output_obj]

                if need_forward_meta:
                    comm.send_obj_meta(output_obj)
                    need_forward_meta = False  # send only once.

            # 发送本级流水线的前向计算输出，给下一级流水线做为前向计算的输入
            if not gpc.is_last_rank(ParallelMode.PIPELINE):
                comm.send_forward(output_obj, scatter_gather_tensors=self.scatter_gather_tensors)

            input_objs.append(input_obj)
            output_objs.append(output_obj)

        # Before running 1F1B, need to receive first forward tensor.
        # If all microbatches are run in warmup / cooldown phase, then no need to
        # receive this tensor here.
        if num_1f1b_microsteps > 0:
            if not gpc.is_first_rank(ParallelMode.PIPELINE):
                if forward_recv_shapes is None:
                    forward_recv_shapes = comm.recv_obj_meta(forward_recv_shapes)
                input_obj = comm.recv_forward(
                    forward_recv_shapes,
                    dtype=self.dtype,
                    scatter_gather_tensors=self.scatter_gather_tensors,
                )
            else:
                input_obj = None

        # Run 1F1B in steady state.
        for i in range(num_1f1b_microsteps):
            # 执行前向计算
            output_obj = self._forward_step(
                engine,
                input_obj,
                return_tensors,
                return_output_label=return_output_label,
                accum_loss=accum_loss,
            )

            if gpc.is_last_rank(ParallelMode.PIPELINE):
                output_obj_grad = None
            else:
                output_obj_grad = comm.send_forward_recv_backward(
                    output_obj,
                    backward_recv_shapes,
                    dtype=self.dtype,
                    scatter_gather_tensors=self.scatter_gather_tensors,
                )

            # Add input_obj and output_obj to end of list.
            input_objs.append(input_obj)
            output_objs.append(output_obj)

            # Pop output_obj and output_obj from the start of the list for
            # the backward pass.
            input_obj = input_objs.pop(0)
            output_obj = output_objs.pop(0)

            input_obj_grad = self._backward_step(engine, i, input_obj, output_obj, output_obj_grad)

            if i == (num_1f1b_microsteps - 1):
                input_obj = None
                if not gpc.is_first_rank(ParallelMode.PIPELINE):
                    comm.send_backward(
                        input_obj_grad,
                        scatter_gather_tensors=self.scatter_gather_tensors,
                    )
            else:
                if gpc.is_first_rank(ParallelMode.PIPELINE):
                    input_obj = None
                else:
                    input_obj = comm.send_backward_recv_forward(
                        input_obj_grad,
                        forward_recv_shapes,
                        dtype=self.dtype,
                        scatter_gather_tensors=self.scatter_gather_tensors,
                    )

        # Run cooldown backward passes.
        for i in range(num_warmup_microsteps):
            input_obj = input_objs.pop(0)
            output_obj = output_objs.pop(0)

            if not gpc.is_last_rank(ParallelMode.PIPELINE):
                output_obj_grad = comm.recv_backward(
                    backward_recv_shapes,
                    dtype=self.dtype,
                    scatter_gather_tensors=self.scatter_gather_tensors,
                )
            else:
                output_obj_grad = None

            input_obj_grad = self._backward_step(
                engine, num_1f1b_microsteps + i, input_obj, output_obj, output_obj_grad
            )

            if not gpc.is_first_rank(ParallelMode.PIPELINE):
                comm.send_backward(input_obj_grad, scatter_gather_tensors=self.scatter_gather_tensors)

        output, label = pack_return_tensors(return_tensors) if len(return_tensors) > 0 else (None, None)

        return output, label, accum_loss

    def forward_backward_step(self, engine, data_iter, forward_only=False, return_loss=True, return_output_label=True):
        """Runs non-interleaved 1F1B schedule, with communication between pipeline stages.
        Returns a tuple with losses if the last stage, an empty tuple otherwise.

        Args:
            engine (colossalai.engine.Engine): Colossalai engine for training and inference.
            data_iter (Iterable): Dataloader as the form of an iterator, obtained by calling iter(dataloader).
            forward_only (bool, optional):
                Whether run forward step only. Default is false. If true, no backward will be run.
            return_loss (bool, optional): Whether returns the loss value. Default is true.
            return_output_label (bool, optional): If False, the output and label won't be returned.
        Returns:
            Tuple[:class:`torch.Tensor`]: A tuple of (output, label, loss), loss and label could be None.
        """

        assert (
            forward_only or return_loss
        ), "The argument 'return_loss' has to be True when 'forward_only' is False, but got False."

        # Load data first
        self.load_batch(engine, data_iter)

        if forward_only:
            return self._forward_only_step(engine, return_loss, return_output_label)
        else:
            return self._forward_backward_step(engine, return_loss, return_output_label)


class InterleavedPipelineScheduler(PipelineScheduler):
    """
    Interleaved Pipeline Scheduler.
    """

    def __init__(
        self,
        num_microbatches: int,
        num_chunks: int,
        dtype=torch.float,
        data_process_func: Callable = None,
        tensor_shape: Union[torch.Size, List[int], Tuple[int]] = None,
        scatter_gather_tensors: bool = False,
        scheduler_hooks: Optional[List[SchedulerHook]] = None,
        communication_overlap: bool = False,
    ):
        """A helper schedule class for pipeline parallelism running environment.
        It uses interleaved 1F1B strategy. Other properties are similar as
        :class:`NonPipelineSchedule`.

        Args:
            num_microbatches (int): The number of microbatches.
            num_chunks (int): The number of model chunks.
            data_process_func (Callable, optional):
                The preprocessing function which receives a batch of data, and it will be executed in `load_batch`.
            tensor_shape (torch.Size, optional): Specified shape in pipeline communication.
            scatter_gather_tensors (bool, optional):
                If set to `True`, communication will be reduced over pipeline when using 1D tensor parallelization.
        """
        assert (
            num_microbatches % gpc.get_world_size(ParallelMode.PIPELINE) == 0
        ), "num_microbatches must be an integer multiple of pipeline parallel world size"

        assert (
            isinstance(num_chunks, int) and num_chunks > 0
        ), f"expected num_chunks to be an integer and larger than 0, but got {num_chunks}"

        super().__init__(
            num_microbatches,
            dtype=dtype,
            data_process_func=data_process_func,
            tensor_shape=tensor_shape,
            scatter_gather_tensors=scatter_gather_tensors,
            scheduler_hooks=scheduler_hooks,
        )

        gpc.set_virtual_pipeline_parallel_size(num_chunks)
        gpc.set_virtual_pipeline_parallel_rank(0)

        self._num_chunks = num_chunks
        self._communication_overlap = communication_overlap
        # switch 1f1b loop runner function according to communication overlap
        self._run_1f1b_loop = (
            self._run_1f1b_loop_with_overlap if communication_overlap else self._run_1f1b_loop_without_overlap
        )

        # states
        self._pp_size = gpc.get_world_size(ParallelMode.PIPELINE)
        self._pp_rank = gpc.get_local_rank(ParallelMode.PIPELINE)

        self._accum_loss = None
        self._return_tensors = None
        self._input_objs = [[] for _ in range(num_chunks)]
        self._output_objs = [[] for _ in range(num_chunks)]
        self._output_obj_grads = [[] for _ in range(num_chunks)]

        self._input_obj_shapes = [self.tensor_shape for _ in range(num_chunks)]
        self._output_obj_shapes = [None for _ in range(num_chunks)]
        self._send_tensor_shape_flags = [self.tensor_shape is None for _ in range(num_chunks)]

    def _clear_state(self) -> None:
        self._accum_loss = None
        self._return_tensors = None
        self._input_objs = [[] for _ in range(self._num_chunks)]
        self._output_objs = [[] for _ in range(self._num_chunks)]
        self._output_obj_grads = [[] for _ in range(self._num_chunks)]

        self._input_obj_shapes = [self.tensor_shape for _ in range(self._num_chunks)]
        self._output_obj_shapes = [None for _ in range(self._num_chunks)]
        self._send_tensor_shape_flags = [self.tensor_shape is None for _ in range(self._num_chunks)]

    def load_batch(self, engine, data_iter):
        super().load_batch(engine, data_iter)
        # overwrite microbatch_offset, since model chunks load the same microbatch, and should tract the offset
        self.microbatch_offset = [0 for _ in range(self._num_chunks)]

    def load_micro_batch(self, model_chunk_id):
        micro_batch_data, micro_batch_label = self._load_micro_batch(
            data=self.batch_data,
            label=self.batch_label,
            offset=self.microbatch_offset[model_chunk_id],
            micro_bsz=self.microbatch_size,
        )
        micro_batch_data["label"] = micro_batch_label
        self.microbatch_offset[model_chunk_id] += self.microbatch_size
        return move_to_device(micro_batch_data)

    def _forward_step(self, engine, chunk_id):
        """Forward step for passed-in model. If it is the first stage, the input tensor
        is obtained from data_iterator, otherwise the passed-in input_obj is used.
        Returns output tensor. This is a helper function and can be ignored by users.

        Args:
            engine (colossalai.engine.Engine): Colossalai engine for training and inference.
            chunk_id (int): The id of model chunks.
        Returns:
            Union[:class:`torch.Tensor`, List[:class:`torch.Tensor`]]: output or the loss value of the current
                pipeline stage.
        """
        gpc.set_virtual_pipeline_parallel_rank(chunk_id)

        if gpc.is_pipeline_first_stage() and len(self._input_objs[chunk_id]) == len(self._output_objs[chunk_id]):
            self._input_objs[chunk_id].append(None)
        input_obj = self._input_objs[chunk_id][-1]

        micro_batch_data = self.load_micro_batch(chunk_id)
        data, label = self._get_data_label_for_current_step(input_obj, micro_batch_data)

        self._call_hooks("before_forward", data)
        output_obj = self._call_engine(engine.model[chunk_id], data)
        # Convert output_obj to fp32 when last model chunk of last stage
        if gpc.is_pipeline_last_stage(ignore_virtual=False) and isinstance(engine.model[chunk_id], NaiveAMPModel):
            output_obj = engine.model[chunk_id].convert_to_fp32(output_obj)
        self._call_hooks("after_forward", output_obj)

        if gpc.is_pipeline_last_stage():
            self._call_hooks("post_helper_func", output_obj, label)

            if self._return_tensors is not None:
                self._return_tensors.append((output_obj, label))
            if self._accum_loss is not None:
                self._call_hooks("before_criterion", output_obj, label)
                loss = self._call_engine_criterion(engine, output_obj, label)
                self._call_hooks("after_criterion", loss)

                loss_reduced = loss / self.num_microbatches
                self._accum_loss.add_(loss_reduced.detach())
                output_obj = loss_reduced

        self._output_objs[chunk_id].append(output_obj)

        return output_obj

    def _backward_step(self, engine, chunk_id, step_id):
        gpc.set_virtual_pipeline_parallel_rank(chunk_id)

        if gpc.is_pipeline_last_stage() and len(self._output_obj_grads[chunk_id]) == 0:
            self._output_obj_grads[chunk_id].append(None)

        input_obj = self._input_objs[chunk_id].pop(0)
        output_obj = self._output_objs[chunk_id].pop(0)
        output_obj_grad = self._output_obj_grads[chunk_id].pop(0)

        input_obj_grad = super()._backward_step(engine, step_id, input_obj, output_obj, output_obj_grad)

        return input_obj_grad

    def _get_chunk_by_microbatch(self, step_id: int, backward: bool = False) -> int:
        """Helper method to get the model chunk ID given the iteration number."""
        microbatch_id_in_group = step_id % (self._pp_size * self._num_chunks)
        chunk_id = microbatch_id_in_group // self._pp_size

        if backward:
            chunk_id = self._num_chunks - chunk_id - 1

        return chunk_id

    def _get_current_microbatch_id(self, step_id: int) -> int:
        # format:
        # microstep_id : 1  2  3  4  5  6  7  8  9 10 11 12 13 14 15 16
        # microbatch_id: 1  2  3  4  1  2  3  4  5  6  7  8  5  6  7  8
        num_microbatch_group = step_id // (self._pp_size * self._num_chunks)
        step_id_in_group = step_id % (self._pp_size * self._num_chunks)

        microbatch_id = num_microbatch_group * self._pp_size + step_id_in_group % self._pp_size

        return microbatch_id

    def _run_warmup_loop(
        self,
        engine: Engine,
        num_microsteps: int,
        num_warmup_microsteps: int,
        receive_extra_backward: bool = False,
        forward_only: bool = False,
    ) -> None:
        # 执行WarmUp阶段，并为1f1b阶段做好数据准备

        if not gpc.is_pipeline_first_stage():
            if self._input_obj_shapes[0] is None:
                self._input_obj_shapes[0] = comm.recv_obj_meta(self._input_obj_shapes[0])
            self._input_objs[0].append(
                comm.recv_forward(
                    self._input_obj_shapes[0],
                    dtype=self.dtype,
                    scatter_gather_tensors=self.scatter_gather_tensors,
                )
            )
        else:
            self._input_objs[0].append(None)

        for k in range(num_warmup_microsteps):
            chunk_id = self._get_chunk_by_microbatch(k)

            output_obj = self._forward_step(engine, chunk_id)

            if forward_only:
                # when forward-only, no need to save tensors for a backward pass
                self._input_objs[chunk_id].pop()
                self._output_objs[chunk_id].pop()

            if not gpc.is_pipeline_last_stage():
                if isinstance(output_obj, torch.Tensor):
                    self._output_obj_shapes[chunk_id] = output_obj.shape
                else:
                    self._output_obj_shapes[chunk_id] = [out_tensor.shape for out_tensor in output_obj]

                if self._send_tensor_shape_flags[chunk_id]:
                    comm.send_obj_meta(output_obj)
                    self._send_tensor_shape_flags[chunk_id] = False  # send only once for each chunk.

            # Determine if tensor should be received from previous stage.
            next_forward_chunk_id = self._get_chunk_by_microbatch(k + 1)

            with switch_virtual_pipeline_parallel_rank(next_forward_chunk_id):
                if not gpc.is_pipeline_first_stage() and self._input_obj_shapes[next_forward_chunk_id] is None:
                    self._input_obj_shapes[next_forward_chunk_id] = comm.recv_obj_meta()
                if k == (num_microsteps - 1) or gpc.is_pipeline_first_stage():
                    input_shape = None
                else:
                    input_shape = self._input_obj_shapes[next_forward_chunk_id]

            # Don't send tensor downstream if on last stage.
            if gpc.is_pipeline_last_stage():
                output_obj = None

            # Send and receive tensors as appropriate (send tensors computed
            # in this iteration; receive tensors for next iteration).
            if k != (num_warmup_microsteps - 1) or not receive_extra_backward:
                # 正常的warmup通信过程，或者不需要为1f1b阶段准备backward的输入
                input_obj = comm.send_forward_recv_forward(
                    output_obj,
                    input_shape,
                    dtype=self.dtype,
                    scatter_gather_tensors=self.scatter_gather_tensors,
                )
            else:
                # Receive output_obj_grad for next backward, if receive_extra_backward is True.
                if self._communication_overlap:
                    # 在这种情况下，我们应该分开处理forward，backward通信，与overlap版本的1f1b阶段一致
                    input_obj = comm.send_forward_recv_forward(
                        output_obj,
                        input_shape,
                        dtype=self.dtype,
                        scatter_gather_tensors=self.scatter_gather_tensors,
                    )
                    output_obj_grad = comm.send_backward_recv_backward(
                        None,  # nothing to send
                        self._output_obj_shapes[self._num_chunks - 1],
                        dtype=self.dtype,
                        scatter_gather_tensors=self.scatter_gather_tensors,
                    )
                    self._output_obj_grads[self._num_chunks - 1].append(output_obj_grad)
                else:
                    # 这种情况下，我们应该集中处理forward, backward通信，与non-overlap版本的1f1b阶段一致
                    input_obj, output_obj_grad = comm.send_forward_backward_recv_forward_backward(
                        output_obj,
                        None,  # no backward grad to send
                        input_shape,
                        self._output_obj_shapes[self._num_chunks - 1],
                        dtype=self.dtype,
                        scatter_gather_tensors=self.scatter_gather_tensors,
                    )
                    self._output_obj_grads[self._num_chunks - 1].append(output_obj_grad)

            self._input_objs[next_forward_chunk_id].append(input_obj)

    def _run_1f1b_loop_with_overlap(
        self,
        engine: Engine,
        num_warmup_microsteps: int,
        num_1f1b_microsteps: int,
        all_warmup_microsteps: bool = False,
    ) -> None:
        # 1. 执行前向计算
        # 2. 检查backward输入是否ready
        # 3. 发送本次的forward输出，接收下一次的forward输入
        # 4. 执行后向
        # 5. 检查forward输入是否ready
        # 6. 发送本次的backward输出，接收下次的backward输入

        backward_async_communicator = None

        # Run 1F1B in steady state.
        for k in range(num_1f1b_microsteps):
            forward_microstep_id = k + num_warmup_microsteps
            backward_microstep_id = k
            forward_chunk_id = self._get_chunk_by_microbatch(forward_microstep_id)
            backward_chunk_id = self._get_chunk_by_microbatch(backward_microstep_id, backward=True)

            # 1. Forward pass.
            output_obj = self._forward_step(engine, forward_chunk_id)

            # 2. 检查backward输入是否ready
            if backward_async_communicator is not None:
                output_obj_grad = backward_async_communicator.wait_and_receive()

                if backward_async_communicator.need_receive:
                    self._output_obj_grads[backward_chunk_id].append(output_obj_grad)

            # 3. send forward ouputs and receive forward outputs from prev rank.

            # 判断是不是最后一个pp stage的最后一个model chunk，如果是则不需要传前向的结果
            gpc.set_virtual_pipeline_parallel_rank(forward_chunk_id)
            if gpc.is_pipeline_last_stage():
                output_obj = None

            # 判断是否需要接受上一个rank的结果
            # 如果是最后一个microbatsh，则没有下一次前向了，则不需要接收了。
            recv_prev = True if k != (num_1f1b_microsteps - 1) else False

            if gpc.is_pipeline_first_stage(ignore_virtual=True):
                # First stage is ahead of last stage by (pipeline_parallel_size - 1).
                next_forward_chunk_id = self._get_chunk_by_microbatch(forward_microstep_id - (self._pp_size - 1))
                if next_forward_chunk_id == (self._num_chunks - 1):
                    recv_prev = False
                next_forward_chunk_id += 1
            else:
                next_forward_chunk_id = self._get_chunk_by_microbatch(forward_microstep_id + 1)

            forward_async_communicator = comm.AsynCommunicator(
                output_obj,
                self._input_obj_shapes[next_forward_chunk_id] if recv_prev else None,
                self.dtype,
                self.scatter_gather_tensors,
                forward=True,
            )
            forward_async_communicator.start()

            # 5. Backward pass.

            input_obj_grad = self._backward_step(engine, backward_chunk_id, backward_microstep_id)

            input_obj = forward_async_communicator.wait_and_receive()
            if recv_prev:
                self._input_objs[next_forward_chunk_id].append(input_obj)

            # 6. 发送本次的backward输出，接收下次的backward输入
            gpc.set_virtual_pipeline_parallel_rank(backward_chunk_id)
            if gpc.is_pipeline_first_stage():
                input_obj_grad = None

            recv_next = True
            if gpc.is_pipeline_last_stage(ignore_virtual=True):
                # 这里为什么必须通过first stage是不是最后一个chunk_model(=0)来判断last stage是否需要从上一层接收后向输入，
                # 而不是直接从通过last stage是不是第一个chunk_model(=n-1)来判断。

                # 最后一个stage比第一个stage提前了pipeline_parallel_size步，首先获取前置stage的chunk_id.
                next_backward_chunk_id = self._get_chunk_by_microbatch(
                    backward_microstep_id - (self._pp_size - 1), backward=True
                )
                if next_backward_chunk_id == 0:
                    recv_next = False
                next_backward_chunk_id -= 1
            else:
                next_backward_chunk_id = self._get_chunk_by_microbatch(backward_microstep_id + 1, backward=True)

            backward_async_communicator = comm.AsynCommunicator(
                input_obj_grad,
                self._output_obj_shapes[next_backward_chunk_id] if recv_next else None,
                self.dtype,
                self.scatter_gather_tensors,
                forward=False,
            )
            backward_async_communicator.start()

        if all_warmup_microsteps:
            if not gpc.is_pipeline_last_stage():
                self._output_obj_grads[self._num_chunks - 1].append(
                    comm.recv_backward(
                        self._output_obj_shapes[self._num_chunks - 1],
                        dtype=self.dtype,
                        scatter_gather_tensors=self.scatter_gather_tensors,
                    )
                )
            else:
                self._output_obj_grads[self._num_chunks - 1].append(None)
        else:
            output_obj_grad = backward_async_communicator.wait_and_receive()
            if backward_async_communicator.need_receive:
                backward_chunk_id = self._get_chunk_by_microbatch(num_1f1b_microsteps, backward=True)
                self._output_obj_grads[backward_chunk_id].append(output_obj_grad)

    def _run_1f1b_loop_without_overlap(
        self,
        engine: Engine,
        num_warmup_microsteps: int,
        num_1f1b_microsteps: int,
        all_warmup_microsteps: bool = False,
    ) -> None:
        for k in range(num_1f1b_microsteps):
            # Forward pass.
            forward_microstep_id = k + num_warmup_microsteps
            forward_chunk_id = self._get_chunk_by_microbatch(forward_microstep_id)
            output_obj = self._forward_step(engine, forward_chunk_id)

            # Backward pass.
            backward_microstep_id = k
            backward_chunk_id = self._get_chunk_by_microbatch(backward_microstep_id, backward=True)
            input_obj_grad = self._backward_step(engine, backward_chunk_id, backward_microstep_id)

            # Send output_obj and input_obj_grad, receive input_obj
            # and output_obj_grad.

            # Determine if current stage has anything to send in either direction,
            # otherwise set obj to None.

            gpc.set_virtual_pipeline_parallel_rank(forward_chunk_id)
            if gpc.is_pipeline_last_stage():
                output_obj = None

            gpc.set_virtual_pipeline_parallel_rank(backward_chunk_id)
            if gpc.is_pipeline_first_stage():
                input_obj_grad = None

            # Determine if peers are sending, and where in data structure to put
            # received tensors.
            recv_prev = k != (num_1f1b_microsteps - 1)

            if gpc.is_pipeline_first_stage(ignore_virtual=True):
                # First stage is ahead of last stage by (pipeline_parallel_size - 1).
                next_forward_chunk_id = self._get_chunk_by_microbatch(forward_microstep_id - (self._pp_size - 1))
                if next_forward_chunk_id == (self._num_chunks - 1):
                    recv_prev = False
                next_forward_chunk_id += 1
            else:
                next_forward_chunk_id = self._get_chunk_by_microbatch(forward_microstep_id + 1)

            recv_next = True
            if gpc.is_pipeline_last_stage(ignore_virtual=True):
                # Last stage is ahead of first stage by (pipeline_parallel_size - 1).
                next_backward_chunk_id = self._get_chunk_by_microbatch(
                    backward_microstep_id - (self._pp_size - 1), backward=True
                )
                if next_backward_chunk_id == 0:
                    recv_next = False
                next_backward_chunk_id -= 1
            else:
                next_backward_chunk_id = self._get_chunk_by_microbatch(backward_microstep_id + 1, backward=True)

            input_shape = self._input_obj_shapes[next_forward_chunk_id] if recv_prev else None
            output_shape = self._output_obj_shapes[next_backward_chunk_id] if recv_next else None

            # Communicate objs.
            input_obj, output_obj_grad = comm.send_forward_backward_recv_forward_backward(
                output_obj,
                input_obj_grad,
                input_shape,
                output_shape,
                dtype=self.dtype,
                scatter_gather_tensors=self.scatter_gather_tensors,
            )

            # Put input_obj and output_obj_grad in data structures in the
            # right location.
            if recv_prev:
                self._input_objs[next_forward_chunk_id].append(input_obj)
            if recv_next:
                self._output_obj_grads[next_backward_chunk_id].append(output_obj_grad)

        # receive nessary data for next cooldown loop
        if all_warmup_microsteps:
            if not gpc.is_pipeline_last_stage():
                self._output_obj_grads[self._num_chunks - 1].append(
                    comm.recv_backward(
                        self._output_obj_shapes[self._num_chunks - 1],
                        dtype=self.dtype,
                        scatter_gather_tensors=self.scatter_gather_tensors,
                    )
                )
            else:
                self._output_obj_grads[self._num_chunks - 1].append(None)

    def _run_cooldown_loop(self, engine: Engine, num_microsteps: int, num_1f1b_microsteps: int) -> None:
        for k in range(num_1f1b_microsteps, num_microsteps):
            chunk_id = self._get_chunk_by_microbatch(k, backward=True)

            input_obj_grad = self._backward_step(engine, chunk_id, k)

            next_backward_chunk_id = self._get_chunk_by_microbatch(k + 1, backward=True)

            if k != (num_microsteps - 1) and not (
                gpc.is_pipeline_last_stage(ignore_virtual=True) and next_backward_chunk_id == (self._num_chunks - 1)
            ):
                output_shape = self._output_obj_shapes[next_backward_chunk_id]
            else:
                output_shape = None

            self._output_obj_grads[next_backward_chunk_id].append(
                comm.send_backward_recv_backward(
                    input_obj_grad,
                    output_shape,
                    dtype=self.dtype,
                    scatter_gather_tensors=self.scatter_gather_tensors,
                )
            )

    def _forward_only_step(self, engine: Engine):
        num_microsteps = self.num_microbatches * self._num_chunks
        num_warmup_microsteps = num_microsteps

        self._run_warmup_loop(
            engine,
            num_microsteps,
            num_warmup_microsteps,
            receive_extra_backward=False,
            forward_only=True,
        )

    def _forward_backward_step(self, engine: Engine):
        # Compute number of warmup and remaining microbatches.
        all_warmup_microsteps = False
        num_microsteps = self.num_microbatches * self._num_chunks

        # Run all forward passes and then all backward passes if number of
        # microbatches is just the number of pipeline stages.
        # Otherwise, perform (num_chunks-1)*pipeline_parallel_size on
        # all workers, followed by more microbatches after depending on
        # stage ID (more forward passes for earlier stages, later stages can
        # immediately start with 1F1B).
        if self.num_microbatches == self._pp_size:
            num_warmup_steps = num_microsteps
            all_warmup_microsteps = True
        else:
            num_warmup_steps = (self._pp_size - self._pp_rank - 1) * 2
            num_warmup_steps += (self._num_chunks - 1) * self._pp_size
            num_warmup_steps = min(num_warmup_steps, num_microsteps)
        num_1f1b_microsteps = num_microsteps - num_warmup_steps

        # 我们通常需要在WarmUp阶段结束时，为1f1b阶段准备额外的一个backward的数据，
        # 因为1f1b阶段通常一次执行一组forward和backward，除了以下情况：
        receive_extra_backward = not (
            all_warmup_microsteps  # 只有warmup microsteps
            or gpc.is_pipeline_last_stage(ignore_virtual=True)  # 该设备为最后一个pipeline stage
        )

        # 1. Warmup
        self._run_warmup_loop(
            engine,
            num_microsteps,
            num_warmup_steps,
            receive_extra_backward=receive_extra_backward,
        )

        # 2. 1F1B
        self._run_1f1b_loop(
            engine,
            num_warmup_steps,
            num_1f1b_microsteps=num_1f1b_microsteps,
            all_warmup_microsteps=all_warmup_microsteps,
        )

        # 3. Cooldown
        self._run_cooldown_loop(engine, num_microsteps, num_1f1b_microsteps=num_1f1b_microsteps)

    def forward_backward_step(self, engine, data_iter, forward_only=False, return_loss=True, return_output_label=True):
        """Run interleaved 1F1B schedule (model split into model chunks), with
        communication between pipeline stages as needed.

        Args:
            engine (colossalai.engine.Engine): Colossalai engine for training and inference.
            data_iter (Iterable): Dataloader as the form of an iterator, obtained by calling iter(dataloader).
            forward_only (bool, optional):
                Whether run forward step only. Default is false. If true, no backward will be run.
            return_loss (bool, optional): Whether returns the loss value. Default is true.
            return_output_label (bool, optional): If False, the output and label won't be returned.

        Returns:
            Tuple[:class:`torch.Tensor`]: A tuple of (output, label, loss), loss and label could be None.
                The loss would be returned only in the last stage.
        """
        assert (
            forward_only or return_loss
        ), "The argument 'return_loss' has to be True when 'forward_only' is False, but got False."

        self.load_batch(engine, data_iter)

        if return_loss and gpc.is_pipeline_last_stage(ignore_virtual=True):
            self._accum_loss = torch.zeros(1, device=get_current_device())
        if return_output_label:
            self._return_tensors = []

        if forward_only:
            self._forward_only_step(engine)
        else:
            self._forward_backward_step(engine)

        if return_output_label and len(self._return_tensors) > 0:
            output, label = pack_return_tensors(self._return_tensors)
        else:
            output, label = (None, None)
        accum_loss = self._accum_loss

        self._clear_state()

        return output, label, accum_loss<|MERGE_RESOLUTION|>--- conflicted
+++ resolved
@@ -36,7 +36,8 @@
             )
         else:
             tensor_shape = (
-                gpc.config.data["micro_bsz"], gpc.config.SEQ_LEN,
+                gpc.config.data["micro_bsz"],
+                gpc.config.SEQ_LEN,
                 gpc.config.HIDDEN_SIZE,
             )
         return tensor_shape
@@ -181,57 +182,20 @@
         micro_batch_data, micro_batch_label = self._load_micro_batch(
             data=self.batch_data, label=self.batch_label, offset=self.microbatch_offset, micro_bsz=self.microbatch_size
         )
-        micro_batch_data["label"] = micro_batch_label
-        self.microbatch_offset += self.microbatch_size
-
-<<<<<<< HEAD
-        return move_to_device(micro_batch_data)
-=======
+
         if self.data_process_func:
             micro_batch_data["input_ids"] = self.data_process_func(
                 micro_batch_data["input_ids"], micro_batch_data["cu_seqlens"]
             )
             micro_batch_label = self.data_process_func(micro_batch_label, micro_batch_data["cu_seqlens"])
-            
+
             micro_batch_data.pop("cu_seqlens")
             micro_batch_data.pop("indexes")
 
-        return move_to_device(micro_batch_data), move_to_device(micro_batch_label)
-
-    def pre_processing(self, engine):
-        model = engine.model
-        types = set()
-        for param in model.parameters():
-            types.add(param.dtype)
-        assert len(types) == 1, f"Mixed types of parameter detected, {types}"
-        _dtype = types.pop()
-        self.dtype = _dtype
-
-    @staticmethod
-    def _call_engine(model, data):  # pylint: disable=W0237
-        if data is not None:
-            if isinstance(data, torch.Tensor):
-                return model(data)
-            elif isinstance(data, (list, tuple)):
-                return model(*data)
-            elif isinstance(data, dict):
-                stage_output = None
-                if "stage_output" in data:
-                    stage_output = data.pop("stage_output")
-                if stage_output is None:
-                    return model(**data)
-                elif isinstance(stage_output, torch.Tensor):
-                    return model(stage_output, **data)
-                elif isinstance(stage_output, (tuple, list)):
-                    return model(*stage_output, **data)
-                else:
-                    raise TypeError(
-                        f"Expected stage_output to be of type torch.Tensor, list, or tuple, "
-                        f"but got {type(stage_output)}"
-                    )
-            else:
-                raise TypeError(f"Expected data to be of type torch.Tensor, list, tuple, or dict, but got {type(data)}")
->>>>>>> 5ee651c2
+        micro_batch_data["label"] = micro_batch_label
+        self.microbatch_offset += self.microbatch_size
+
+        return move_to_device(micro_batch_data)
 
     def _get_data_label_for_current_step(self, stage_output, micro_batch_data):
         if isinstance(micro_batch_data, (tuple, list)):
@@ -272,21 +236,12 @@
             Union[:class:`torch.Tensor`, List[:class:`torch.Tensor`]]: output or the loss value of the current
                 pipeline stage.
         """
-<<<<<<< HEAD
         micro_batch_data = self.load_micro_batch()
         data, label = self._get_data_label_for_current_step(input_obj, micro_batch_data)
 
         self._call_hooks("before_forward", data)
         output_obj = self._call_engine(engine.model, data)
         self._call_hooks("after_forward", output_obj)
-=======
-        micro_batch_data, micro_batch_label = self.load_micro_batch()
-        data, label = self._get_data_label_for_current_step(input_obj, micro_batch_data, micro_batch_label)
-
-        timer("fwd").start()
-        output_obj = self._call_engine(engine.model, data)
-        timer("fwd").stop()
->>>>>>> 5ee651c2
 
         if gpc.is_last_rank(ParallelMode.PIPELINE):
             self._call_hooks("post_helper_func", output_obj, label)
@@ -369,7 +324,6 @@
         forward_recv_shapes = self.tensor_shape
         need_forward_meta = self.tensor_shape is None
 
-<<<<<<< HEAD
         # Run all forward passes.
         for _ in range(self.num_microbatches):
             # 对于中间的流水线而言，其需要从上游接收数据作为本级流水线的输入
@@ -407,14 +361,6 @@
 
     def _forward_backward_step(self, engine, return_loss=True, return_output_label=True):
         num_warmup_microsteps = (
-=======
-        assert (
-            forward_only or return_loss
-        ), "The argument 'return_loss' has to be True when 'forward_only' is False, but got False."
-
-        self.load_batch(engine, data_iter)
-        num_warmup_microbatches = (
->>>>>>> 5ee651c2
             gpc.get_world_size(ParallelMode.PIPELINE) - gpc.get_local_rank(ParallelMode.PIPELINE) - 1
         )
         num_warmup_microsteps = min(num_warmup_microsteps, self.num_microbatches)
