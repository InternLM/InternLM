--- conflicted
+++ resolved
@@ -185,11 +185,6 @@
         micro_batch_data, micro_batch_label = self._load_micro_batch(
             data=self.batch_data, label=self.batch_label, offset=self.microbatch_offset, micro_bsz=self.microbatch_size
         )
-<<<<<<< HEAD
-
-=======
-        self.microbatch_offset += self.microbatch_size
->>>>>>> 66a23e32
         if self.data_process_func:
             micro_batch_data["input_ids"] = self.data_process_func(
                 micro_batch_data["input_ids"], micro_batch_data["cu_seqlens"]
@@ -345,7 +340,6 @@
                 output, label, and accumulated loss.
         """
 
-<<<<<<< HEAD
         # Input, output tensors only need to be saved when doing backward passes
         return_tensors = []
         accum_loss = (
@@ -430,14 +424,6 @@
         """
 
         num_warmup_microsteps = (
-=======
-        assert (
-            forward_only or return_loss
-        ), "The argument 'return_loss' has to be True when 'forward_only' is False, but got False."
-        
-        self.load_batch(engine, data_iter)
-        num_warmup_microbatches = (
->>>>>>> 66a23e32
             gpc.get_world_size(ParallelMode.PIPELINE) - gpc.get_local_rank(ParallelMode.PIPELINE) - 1
         )
         num_warmup_microsteps = min(num_warmup_microsteps, self.num_microbatches)
