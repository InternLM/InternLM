--- conflicted
+++ resolved
@@ -37,15 +37,13 @@
     # runntime network test
     NETTEST = "nettest"
 
-<<<<<<< HEAD
     # zero3-dp parallel
     # if fsdp is activated and size of fsdp-parallel-size is less than dp-parallel-size
     # then manual communication only happens between inter-fsdp-modules, while intra-modules reduction is done by fsdp
     ZERO3_DP = "zero3_dp"
-=======
+
     # dummy mode, only used during mode construction
     DUMMY = "dummy"
->>>>>>> 0423426c
 
 
 class ProcessGroupInitializer(ABC):
