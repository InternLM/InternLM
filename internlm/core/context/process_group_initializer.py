--- conflicted
+++ resolved
@@ -32,15 +32,13 @@
     # zero1 parallel
     ZERO1 = "zero1"
 
-<<<<<<< HEAD
+    # runntime network test
+    NETTEST = "nettest"
+
     # zero3-dp parallel
     # if fsdp is activated and size of fsdp-parallel-size is less than dp-parallel-size
     # then manual communication only happens between inter-fsdp-modules, while intra-modules reduction is done by fsdp
     ZERO3_DP = "zero3_dp"
-=======
-    # runntime network test
-    NETTEST = "nettest"
->>>>>>> 671c752d
 
 
 class ProcessGroupInitializer(ABC):
@@ -346,52 +344,18 @@
 
         return local_rank, group_world_size, process_group, cpu_group, ranks_in_group, mode
 
-<<<<<<< HEAD
-class Initializer_Zero3_dp(ProcessGroupInitializer):
-    """A ProcessGroupInitializer for data parallelism.
-=======
 
 class Initializer_Nettest(ProcessGroupInitializer):
     """A ProcessGroupInitializer for network test, especailly for NCCL.
->>>>>>> 671c752d
-
-    Args:
-        rank (int): The rank of current process.
-        world_size (int): Size of whole communication world.
-<<<<<<< HEAD
-        data_parallel_size (int): Size of data parallel.
-        pipeline_parallel_size (int): Size of pipeline parallel.
-        tensor_parallel_size (int): Size of tensor parallel.
-        zero1_parallel_size (int): Size of zero1 parallel.
-=======
+
+    Args:
+        rank (int): The rank of current process.
+        world_size (int): Size of whole communication world.
         nettest_parallel_size (int): Size of a network test group.
->>>>>>> 671c752d
-    """
-
-    def __init__(self, *args, **kwargs):
-        super().__init__(*args, **kwargs)
-<<<<<<< HEAD
-        assert self.data_parallel_size % self.zero1_parallel_size == 0
-
-        # the only difference between this initializer and DP_initializer
-        # when FSDP is enabled, only corresponding pairs are in the same actual DP group due to parameter sharding
-        # eg: when zero=4 and dp=8
-        #     no fsdp: rank [0-7] share same model paramters, and [0-3], [4-7] are two separate zero group
-        #        fsdp: params of (0, 4), (1, 5), (2, 6), (3, 7) are the same actually
-
-        self.data_parallel_size //= self.zero1_parallel_size
-        self.rank_num_per_dp_group = self.world_size // self.data_parallel_size
-
-        assert self.world_size % self.data_parallel_size == 0
-
-
-    def init_dist_group(self, use_cpu: bool = False):
-        """Initialize data parallel groups, and assign local_ranks and groups to each gpu.
-
-        Returns:
-            Tuple (local_rank, group_world_size, process_group, ranks_in_group, mode):
-                A Data parallelism's information tuple.
-=======
+    """
+
+    def __init__(self, *args, **kwargs):
+        super().__init__(*args, **kwargs)
         self.num_nettest_group = math.ceil(self.world_size / self.nettest_parallel_size)
 
     def init_dist_group(self, use_cpu: bool = False):
@@ -400,19 +364,12 @@
         Returns:
             Tuple (local_rank, group_world_size, process_group, ranks_in_group, mode):
                 A Tensor parallelism's information tuple.
->>>>>>> 671c752d
-        """
-        local_rank = None
-        ranks_in_group = None
-        process_group = None
-        cpu_group = None
-        group_world_size = None
-<<<<<<< HEAD
-        mode = ParallelMode.ZERO3_DP
-
-        for i in range(self.rank_num_per_dp_group):
-            ranks = [i + j * self.rank_num_per_dp_group for j in range(self.data_parallel_size)]
-=======
+        """
+        local_rank = None
+        ranks_in_group = None
+        process_group = None
+        cpu_group = None
+        group_world_size = None
         mode = ParallelMode.NETTEST
 
         for i in range(self.num_nettest_group):
@@ -421,7 +378,6 @@
                 rank = i * self.nettest_parallel_size + j
                 if rank < self.world_size:
                     ranks.append(rank)
->>>>>>> 671c752d
             group = dist.new_group(ranks)
             if use_cpu:
                 group_cpu = dist.new_group(ranks, backend="gloo") if dist.get_backend() != "gloo" else group
@@ -435,4 +391,64 @@
                 cpu_group = group_cpu
                 ranks_in_group = ranks
 
+        return local_rank, group_world_size, process_group, cpu_group, ranks_in_group, mode
+    
+
+class Initializer_Zero3_dp(ProcessGroupInitializer):
+    """A ProcessGroupInitializer for data parallelism.
+
+    Args:
+        rank (int): The rank of current process.
+        world_size (int): Size of whole communication world.
+        data_parallel_size (int): Size of data parallel.
+        pipeline_parallel_size (int): Size of pipeline parallel.
+        tensor_parallel_size (int): Size of tensor parallel.
+        zero1_parallel_size (int): Size of zero1 parallel.
+    """
+
+    def __init__(self, *args, **kwargs):
+        super().__init__(*args, **kwargs)
+        assert self.data_parallel_size % self.zero1_parallel_size == 0
+
+        # the only difference between this initializer and DP_initializer
+        # when FSDP is enabled, only corresponding pairs are in the same actual DP group due to parameter sharding
+        # eg: when zero=4 and dp=8
+        #     no fsdp: rank [0-7] share same model paramters, and [0-3], [4-7] are two separate zero group
+        #        fsdp: params of (0, 4), (1, 5), (2, 6), (3, 7) are the same actually
+
+        self.data_parallel_size //= self.zero1_parallel_size
+        self.rank_num_per_dp_group = self.world_size // self.data_parallel_size
+
+        assert self.world_size % self.data_parallel_size == 0
+
+
+    def init_dist_group(self, use_cpu: bool = False):
+        """Initialize data parallel groups, and assign local_ranks and groups to each gpu.
+
+        Returns:
+            Tuple (local_rank, group_world_size, process_group, ranks_in_group, mode):
+                A Data parallelism's information tuple.
+        """
+        local_rank = None
+        ranks_in_group = None
+        process_group = None
+        cpu_group = None
+        group_world_size = None
+        mode = ParallelMode.ZERO3_DP
+
+        for i in range(self.rank_num_per_dp_group):
+            ranks = [i + j * self.rank_num_per_dp_group for j in range(self.data_parallel_size)]
+            group = dist.new_group(ranks)
+            if use_cpu:
+                group_cpu = dist.new_group(ranks, backend="gloo") if dist.get_backend() != "gloo" else group
+            else:
+                group_cpu = None
+
+            if self.rank in ranks:
+                local_rank = ranks.index(self.rank)
+                group_world_size = len(ranks)
+                process_group = group
+                cpu_group = group_cpu
+                ranks_in_group = ranks
+
         return local_rank, group_world_size, process_group, cpu_group, ranks_in_group, mode