--- conflicted
+++ resolved
@@ -569,13 +569,9 @@
                 process_group = group
                 cpu_group = group_cpu
                 ranks_in_group = ranks
-<<<<<<< HEAD
-        groups.append((local_rank, group_world_size, process_group, cpu_group, ranks_in_group, ParallelMode.EXPERT))
-=======
                 groups.append(
                     (local_rank, group_world_size, process_group, cpu_group, ranks_in_group, ParallelMode.EXPERT)
                 )
->>>>>>> 17bc5f56
 
         for ranks in expert_data_parallel_groups:
             group = dist.new_group(ranks, timeout=LLM_NCCL_TIMEOUT)
@@ -593,14 +589,8 @@
                 process_group = group
                 cpu_group = group_cpu
                 ranks_in_group = ranks
-<<<<<<< HEAD
-        groups.append(
-            (local_rank, group_world_size, process_group, cpu_group, ranks_in_group, ParallelMode.EXPERT_DATA)
-        )
-=======
                 groups.append(
                     (local_rank, group_world_size, process_group, cpu_group, ranks_in_group, ParallelMode.EXPERT_DATA)
                 )
->>>>>>> 17bc5f56
 
         return groups