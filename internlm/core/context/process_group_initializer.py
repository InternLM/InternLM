--- conflicted
+++ resolved
@@ -37,18 +37,16 @@
     # runntime network test
     NETTEST = "nettest"
 
-<<<<<<< HEAD
     # zero3-dp parallel
     # if fsdp is activated and size of fsdp-parallel-size is less than dp-parallel-size
     # then manual communication only happens between inter-fsdp-modules, while intra-modules reduction is done by fsdp
     ZERO3_DP = "zero3_dp"
-=======
+
     # expert parallel
     EXPERT = "expert"
 
     # expert data parallel
     EXPERT_DATA = "expert_data"
->>>>>>> 8b65e2e3
 
     # dummy mode, only used during mode construction
     DUMMY = "dummy"
@@ -439,51 +437,21 @@
         return local_rank, group_world_size, process_group, cpu_group, ranks_in_group, mode
 
 
-<<<<<<< HEAD
-class Initializer_Zero3_dp(ProcessGroupInitializer):
-    """A ProcessGroupInitializer for data parallelism.
-=======
 class Initializer_Expert(ProcessGroupInitializer):
     """A ProcessGroupInitializer for expert parallelism.
->>>>>>> 8b65e2e3
-
-    Args:
-        rank (int): The rank of current process.
-        world_size (int): Size of whole communication world.
-        data_parallel_size (int): Size of data parallel.
-        pipeline_parallel_size (int): Size of pipeline parallel.
-        tensor_parallel_size (int): Size of tensor parallel.
-<<<<<<< HEAD
-        zero1_parallel_size (int): Size of zero1 parallel.
-=======
+
+    Args:
+        rank (int): The rank of current process.
+        world_size (int): Size of whole communication world.
+        data_parallel_size (int): Size of data parallel.
+        pipeline_parallel_size (int): Size of pipeline parallel.
+        tensor_parallel_size (int): Size of tensor parallel.
         zero1_parallel_size (int): Size of zero-1 parallel.
         expert_parallel_size (int): Size of expert parallel.
->>>>>>> 8b65e2e3
-    """
-
-    def __init__(self, *args, **kwargs):
-        super().__init__(*args, **kwargs)
-<<<<<<< HEAD
-        assert self.data_parallel_size % self.zero1_parallel_size == 0
-
-        # the only difference between this initializer and DP_initializer
-        # when FSDP is enabled, only corresponding pairs are in the same actual DP group due to parameter sharding
-        # eg: when zero=4 and dp=8
-        #     no fsdp: rank [0-7] share same model paramters, and [0-3], [4-7] are two separate zero group
-        #        fsdp: params of (0, 4), (1, 5), (2, 6), (3, 7) are the same actually
-
-        self.data_parallel_size //= self.zero1_parallel_size
-        self.rank_num_per_dp_group = self.world_size // self.data_parallel_size
-
-        assert self.world_size % self.data_parallel_size == 0
-
-    def init_dist_group(self, use_cpu: bool = False):
-        """Initialize data parallel groups, and assign local_ranks and groups to each gpu.
-
-        Returns:
-            Tuple (local_rank, group_world_size, process_group, ranks_in_group, mode):
-                A Data parallelism's information tuple.
-=======
+    """
+
+    def __init__(self, *args, **kwargs):
+        super().__init__(*args, **kwargs)
         self.num_expert_parallel_group = self.world_size // self.expert_parallel_size
 
         assert self.world_size % self.num_expert_parallel_group == 0
@@ -581,25 +549,12 @@
         Returns:
             list: [(local_rank, group_world_size, process_group, ranks_in_group, mode), ...]:
                 A length 2 list consists of expert parallelism's and expert data parallelism's information tuple.
->>>>>>> 8b65e2e3
-        """
-        local_rank = None
-        ranks_in_group = None
-        process_group = None
-        cpu_group = None
-        group_world_size = None
-<<<<<<< HEAD
-        mode = ParallelMode.ZERO3_DP
-
-        for i in range(self.rank_num_per_dp_group):
-            ranks = [i + j * self.rank_num_per_dp_group for j in range(self.data_parallel_size)]
-            group = dist.new_group(ranks)
-            if use_cpu:
-                group_cpu = dist.new_group(ranks, backend="gloo") if dist.get_backend() != "gloo" else group
-            else:
-                group_cpu = None
-
-=======
+        """
+        local_rank = None
+        ranks_in_group = None
+        process_group = None
+        cpu_group = None
+        group_world_size = None
         expert_parallel_groups, expert_data_parallel_groups = self._get_expert_parallel_ranks()
 
         groups = []
@@ -633,20 +588,73 @@
                 )
             else:
                 group_cpu = None
->>>>>>> 8b65e2e3
-            if self.rank in ranks:
-                local_rank = ranks.index(self.rank)
-                group_world_size = len(ranks)
-                process_group = group
-                cpu_group = group_cpu
-                ranks_in_group = ranks
-<<<<<<< HEAD
-
-        return local_rank, group_world_size, process_group, cpu_group, ranks_in_group, mode
-=======
+            if self.rank in ranks:
+                local_rank = ranks.index(self.rank)
+                group_world_size = len(ranks)
+                process_group = group
+                cpu_group = group_cpu
+                ranks_in_group = ranks
                 groups.append(
                     (local_rank, group_world_size, process_group, cpu_group, ranks_in_group, ParallelMode.EXPERT_DATA)
                 )
 
         return groups
->>>>>>> 8b65e2e3
+
+
+class Initializer_Zero3_dp(ProcessGroupInitializer):
+    """A ProcessGroupInitializer for data parallelism.
+
+    Args:
+        rank (int): The rank of current process.
+        world_size (int): Size of whole communication world.
+        data_parallel_size (int): Size of data parallel.
+        pipeline_parallel_size (int): Size of pipeline parallel.
+        tensor_parallel_size (int): Size of tensor parallel.
+        zero1_parallel_size (int): Size of zero1 parallel.
+    """
+
+    def __init__(self, *args, **kwargs):
+        super().__init__(*args, **kwargs)
+        assert self.data_parallel_size % self.zero1_parallel_size == 0
+
+        # the only difference between this initializer and DP_initializer
+        # when FSDP is enabled, only corresponding pairs are in the same actual DP group due to parameter sharding
+        # eg: when zero=4 and dp=8
+        #     no fsdp: rank [0-7] share same model paramters, and [0-3], [4-7] are two separate zero group
+        #        fsdp: params of (0, 4), (1, 5), (2, 6), (3, 7) are the same actually
+
+        self.data_parallel_size //= self.zero1_parallel_size
+        self.rank_num_per_dp_group = self.world_size // self.data_parallel_size
+
+        assert self.world_size % self.data_parallel_size == 0
+
+    def init_dist_group(self, use_cpu: bool = False):
+        """Initialize data parallel groups, and assign local_ranks and groups to each gpu.
+
+        Returns:
+            Tuple (local_rank, group_world_size, process_group, ranks_in_group, mode):
+                A Data parallelism's information tuple.
+        """
+        local_rank = None
+        ranks_in_group = None
+        process_group = None
+        cpu_group = None
+        group_world_size = None
+        mode = ParallelMode.ZERO3_DP
+
+        for i in range(self.rank_num_per_dp_group):
+            ranks = [i + j * self.rank_num_per_dp_group for j in range(self.data_parallel_size)]
+            group = dist.new_group(ranks)
+            if use_cpu:
+                group_cpu = dist.new_group(ranks, backend="gloo") if dist.get_backend() != "gloo" else group
+            else:
+                group_cpu = None
+
+            if self.rank in ranks:
+                local_rank = ranks.index(self.rank)
+                group_world_size = len(ranks)
+                process_group = group
+                cpu_group = group_cpu
+                ranks_in_group = ranks
+
+        return local_rank, group_world_size, process_group, cpu_group, ranks_in_group, mode