--- conflicted
+++ resolved
@@ -144,12 +144,8 @@
         self.pipeline_parallel_size = 1
         self.tensor_parallel_size = 1
         self.zero1_parallel_size = -1
-<<<<<<< HEAD
-        self.expert_parallel_size = 1
-=======
         self.nettest_parallel_size = 1
         self.expert_parallel_size = -1
->>>>>>> 17bc5f56
         self.num_processes_on_current_node = -1
         self.virtual_pipeline_parallel_size = None
         self.virtual_pipeline_parallel_rank = None
@@ -465,15 +461,6 @@
         # instead, it should be calculated based on other parallel config
         self.data_parallel_size = self.world_size // (self.pipeline_parallel_size * self.tensor_parallel_size)
 
-<<<<<<< HEAD
-=======
-        # the recommended nettest_parallel_size is 32 GPUs
-        self.nettest_parallel_size = 32
-
-        # TODO : data parallel size can be different with expert parallel size
-        self.expert_parallel_size = self.data_parallel_size
-
->>>>>>> 17bc5f56
         if self.zero1_parallel_size <= 0:
             self.zero1_parallel_size = self.data_parallel_size
 
@@ -499,13 +486,8 @@
         initializers.append(pgroup_initializer.Initializer_Nettest(*initializer_args))
         if self.pipeline_parallel_size > 1:
             initializers.append(pgroup_initializer.Initializer_Pipeline(*initializer_args))
-<<<<<<< HEAD
-        if self.config.model.num_experts > 1:
+        if self.config.model.get("num_experts", 1) > 1:
             initializers.append(pgroup_initializer.Initializer_Expert_Data(*initializer_args))
-=======
-        if self.config.model.get("num_experts", 1) > 1:
-            initializers.append(pgroup_initializer.Initializer_Expert(*initializer_args))
->>>>>>> 17bc5f56
         for initializer in initializers:
             parallel_setting = initializer.init_dist_group()
             if isinstance(parallel_setting, list):
