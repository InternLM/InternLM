--- conflicted
+++ resolved
@@ -77,24 +77,16 @@
 
         Args:
             other_stuffs (dict): Other information needed to resume training.
-            batch_sampler ():s.
         """
         self.num_consumed_samples_in_epoch = other_stuffs["num_consumed_samples_in_epoch"]
         self.num_consumed_tokens = other_stuffs["num_consumed_tokens"]
         self.inf_nan_skip_batches = other_stuffs["inf_nan_skip_batches"]
 
-<<<<<<< HEAD
         # Because the ckpt save occurs after updating 'step_count',
         # there is no need to increment 'step_count' here (Does our step count start from 0 ?),
         # However, 'batch_count' is updating before ckpt storage, so it need to inc 1 when resume.
         self.batch_count = other_stuffs["batch_count"] + 1  # here you need to shift a batch backward
         self.step_count = other_stuffs.get("step_count", other_stuffs["batch_count"])
-=======
-        # track the actual updates of sampler when using weighted sampling
-        if hasattr(self, "batch_sampler"):
-            self.batch_sampler = train_dl.batch_sampler.copy()
-            self.batch_sampler_iter = iter(self.batch_sampler)
->>>>>>> 860de0aa
 
         # resume tensorboard from older tensorboard_folder
         self.resume_tb_folder = other_stuffs.get("tensorboard_folder", None)
