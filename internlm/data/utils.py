--- conflicted
+++ resolved
@@ -18,17 +18,11 @@
     assert len(match_idxes) == 1, f"{path}, match_idxes should be 1, but got {match_idxes} from {DATASET_TYPE_IDS_MAP}"
     return match_idxes[0]
 
-<<<<<<< HEAD
-def unpack_data(input_ids, cu_seqlens):
-    """
-    input_ids: (n, packed_length)
-=======
 
 def unpack_data(input_ids, cu_seqlens):
     """
     input_ids: (n, packed_length)
 
->>>>>>> 9b137728
     Return:
     output: (batch_size, max_length)
     """
