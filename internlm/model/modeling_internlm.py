--- conflicted
+++ resolved
@@ -176,13 +176,7 @@
                 device=device,
                 dtype=dtype,
             )
-<<<<<<< HEAD
-
-=======
-        for _, param in self.mlp.named_parameters():
-            if gpc.get_world_size(ParallelMode.TENSOR) > 1:
-                setattr(param, IS_TENSOR_PARALLEL, True)
->>>>>>> 85e39aae
+
         self.dropout2 = nn.Dropout(drop_rate)
         self.use_swiglu = use_swiglu
         self.use_scaled_init = use_scaled_init
@@ -542,7 +536,6 @@
     use_scaled_init: bool = True,
     use_swiglu: bool = True,
     use_flash_attn: bool = True,
-<<<<<<< HEAD
     sequence_parallel: bool = False,  # pylint: disable=W0613
     num_experts: int = 1,
     moe_gate_k: int = 1,
@@ -553,8 +546,6 @@
     moe_drop_tokens: bool = True,
     moe_use_rts: bool = True,
     moe_use_residual: bool = False,
-=======
->>>>>>> 85e39aae
 ):
     """
     Build model with config.
