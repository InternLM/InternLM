--- conflicted
+++ resolved
@@ -160,7 +160,6 @@
                     dtype=dtype,
                 )
         else:
-<<<<<<< HEAD
             experts = torch.nn.ModuleList(
                 [
                     FeedForward(
@@ -201,21 +200,6 @@
                 use_rts=moe_use_rts,
                 use_residual=moe_use_residual,
                 residual_mlp=residual_mlp if moe_use_residual else None,
-=======
-            self.mlp = ParallelFusedMLP(
-                hidden_size,
-                int(hidden_size * mlp_ratio),
-                out_features=hidden_size,
-                activation="gelu_approx",
-                process_group=gpc.get_group(ParallelMode.TENSOR),
-                bias1=False,
-                bias2=False,
-                sequence_parallel=gpc.config.parallel.sequence_parallel,
-                checkpoint_lvl=0,
-                heuristic="auto",
-                device=device,
-                dtype=dtype,
->>>>>>> 94b2aa28
             )
 
         self.dropout2 = nn.Dropout(drop_rate)
