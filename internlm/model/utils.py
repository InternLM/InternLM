--- conflicted
+++ resolved
@@ -84,8 +84,6 @@
 def gather_forward_split_backward(input_, parallel_mode, dim):
     return _GatherForwardSplitBackward.apply(input_, parallel_mode, dim)
 
-
-<<<<<<< HEAD
 def linear_bias_wgrad_torch(input, grad_output, has_d_bias):
     assert input.dtype == grad_output.dtype
     grad_weight = torch.matmul(grad_output.t(), input)
@@ -158,7 +156,7 @@
         return FusedDenseFunc.apply(x, weight, bias, return_residual, process_group, sequence_parallel)
     else:
         return FusedDenseFuncTorch.apply(x, weight, bias, return_residual, process_group, sequence_parallel)
-=======
+
 def try_import_RMSNorm():
     """
     Try import MixFusedRMSNorm from apex, if failed, return our RMSNorm
@@ -173,4 +171,3 @@
         logger.warn("The torch implementation for MixFusedRMSNorm is slower than apex. Please note this!")
         from internlm.model.norm import RMSNormTorch as RMSNorm
         return RMSNorm
->>>>>>> 0268d8ed
