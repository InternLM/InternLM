--- conflicted
+++ resolved
@@ -457,9 +457,6 @@
 
     @staticmethod
     @custom_fwd
-<<<<<<< HEAD
-    def forward(ctx, x, weight, bias, return_residual=False, process_group=None, module=None, overlap_handler=None, block_index=None, module_name=None):
-=======
     def forward(
         ctx,
         x,
@@ -468,11 +465,10 @@
         return_residual=False,
         process_group=None,
         module=None,
-        all_gather_handler=None,
+        overlap_handler=None,
         block_index=None,
         module_name=None,
     ):
->>>>>>> f22e5b3b
         ctx.compute_weight_gradient = weight.requires_grad
         ctx.return_residual = return_residual
         ctx.process_group = process_group
@@ -488,14 +484,8 @@
         world_size = gpc.get_world_size(ParallelMode.TENSOR)
         if world_size > 1:
             # do all_gather for weight and bias before actual computation
-<<<<<<< HEAD
             if overlap_handler is not None:
                 total_weight = gpc.config.block_memory[block_index % 2][module_name]   
-=======
-            if all_gather_handler is not None:  # and module in all_gather_handler.FSTP_global_weights:
-                # total_weight = all_gather_handler.FSTP_global_weights[module]
-                total_weight = gpc.config.block_memory[block_index % 2][module_name]
->>>>>>> f22e5b3b
             else:
                 total_weight, handle_weight = all_gather_raw(weight, process_group, async_op=True)
                 handle_weight.wait()
@@ -537,11 +527,7 @@
             (grad_input,) = args
             grad_input = grad_input.contiguous()
         process_group = ctx.process_group
-<<<<<<< HEAD
         overlap_handler = ctx.overlap_handler
-=======
-        all_gather_handler = ctx.all_gather_handler
->>>>>>> f22e5b3b
         block_index = ctx.block_index
         module_name = ctx.module_name
 
@@ -572,53 +558,18 @@
                 total_x.reshape(batch_dim, total_x.shape[-1]), grad_output, ctx.needs_input_grad[2]
             )
             if world_size > 1:
-<<<<<<< HEAD
                 if overlap_handler is not None:
                     grad_weight_async, handle_grad_weight = reduce_scatter_raw_memory_pool(grad_weight, process_group, async_op=True)
                     assert hasattr(weight, "_fstp_reduce_scatter_str")
                     overlap_handler.reduce_scatter_handlers[weight._fstp_reduce_scatter_str] = (handle_grad_weight, grad_weight_async)
                     grad_weight = overlap_handler.get_zero_by_shape((grad_weight.shape[0]//torch.distributed.get_world_size(process_group), *grad_weight.shape[1:]), dtype=grad_weight.dtype, device=grad_weight.device)
-=======
-                if gpc.config.fstp_handler is not None:
-                    grad_weight_async, handle_grad_weight = reduce_scatter_raw_memory_pool(
-                        grad_weight, process_group, async_op=True
-                    )
-                    assert hasattr(weight, "_fstp_reduce_scatter_str")
-                    all_gather_handler.reduce_scatter_handlers[weight._fstp_reduce_scatter_str] = (
-                        handle_grad_weight,
-                        grad_weight_async,
-                    )
-                    grad_weight = all_gather_handler.get_zero_by_shape(
-                        (
-                            grad_weight.shape[0] // torch.distributed.get_world_size(process_group),
-                            *grad_weight.shape[1:],
-                        ),
-                        dtype=grad_weight.dtype,
-                        device=grad_weight.device,
-                    )
->>>>>>> f22e5b3b
                     if grad_bias is not None:
                         grad_bias_async, handle_grad_bias = reduce_scatter_raw_memory_pool(
                             grad_bias, process_group, async_op=True
                         )
                         assert hasattr(bias, "_fstp_reduce_scatter_str")
-<<<<<<< HEAD
                         overlap_handler.reduce_scatter_handlers[bias._fstp_reduce_scatter_str] = (handle_grad_bias, grad_bias_async)
                         grad_bias = overlap_handler.get_zero_by_shape((grad_bias.shape[0]//torch.distributed.get_world_size(process_group), *grad_bias.shape[1:]), dtype=grad_bias.dtype, device=grad_bias.device)
-=======
-                        all_gather_handler.reduce_scatter_handlers[bias._fstp_reduce_scatter_str] = (
-                            handle_grad_bias,
-                            grad_bias_async,
-                        )
-                        grad_bias = all_gather_handler.get_zero_by_shape(
-                            (
-                                grad_bias.shape[0] // torch.distributed.get_world_size(process_group),
-                                *grad_bias.shape[1:],
-                            ),
-                            dtype=grad_bias.dtype,
-                            device=grad_bias.device,
-                        )
->>>>>>> f22e5b3b
                 else:
                     grad_weight, handle_grad_weight = reduce_scatter_raw(grad_weight, process_group, async_op=True)
                     if grad_bias is not None:
