--- conflicted
+++ resolved
@@ -209,7 +209,6 @@
         return RMSNorm
 
 
-<<<<<<< HEAD
 def is_moe_param(param: torch.Tensor) -> bool:
     if hasattr(param, "is_expert") and param.is_expert:
         return True
@@ -226,10 +225,10 @@
     if hasattr(param, "is_norm") and param.is_norm:
         return True
     return False
-=======
+
+
 def Silu(w1_o, w2_o):
     return F.silu(w1_o) * w2_o
 
 
-Silu = torch.jit.script(Silu)
->>>>>>> 6a5915bf
+Silu = torch.jit.script(Silu)