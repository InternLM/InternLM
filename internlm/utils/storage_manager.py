#!/usr/bin/env python
# -*- encoding: utf-8 -*-

import asyncio
import concurrent.futures
import hashlib
import io
import os
import pickle
import re
import socket
import stat
from asyncio import InvalidStateError
from asyncio.tasks import ALL_COMPLETED
from datetime import datetime
from typing import Any, Awaitable, Callable, Dict, List, Union

import torch
import torch.distributed as dist

from internlm.core.context import global_context as gpc
from internlm.utils.common import SingletonMeta
from internlm.utils.logger import get_logger

try:
    import boto3
    import botocore
except ImportError:
    pass


logger = get_logger(__file__)

boto3_url_re = re.compile(r"([^\.]+)\.([\d\.]+)")

MB = 1024**2

storage_manager = None


def check_folder(fp: str):
    storage_manager.assert_fp_exists(fp)


def get_fns(fp: str):
    return storage_manager.get_fns(fp)


def llm_load(fp: str, *args, **kwargs):
    return storage_manager.load(fp, *args, **kwargs)


def llm_save(save_path: str, saved_obj: Any, *args, **kwargs):
    storage_manager.save(save_path, *args, saved_obj=saved_obj, **kwargs)


class StorageClient:
    """
    StorageClient as a client for s3 storage access.
    """

    def __init__(self, handler) -> None:
        self.handler = handler

    @staticmethod
    def load(client, load_path: str, *args, **kwargs):
        raise NotImplementedError

    @staticmethod
    def sync_upload_fileobj(*args, saved_obj=None, **kwargs):
        raise NotImplementedError

    @staticmethod
    def assert_fp_exists(client):
        raise NotImplementedError

    @staticmethod
    def get_fns(client):
        raise NotImplementedError


class Boto3MetaInfo:
    """Boto3 meta info for save/load etc."""

    def __init__(
        self,
        is_async,
        handler: StorageClient,
        bucket_name: str,
        endpoint: str,
        file_path: str,
        async_upload_fn: callable,
        local_nvme_path=None,
    ) -> None:
        self.is_async = is_async
        self.client = handler
        self.bucket_name = bucket_name
        self.endpoint = endpoint
        self.file_path = file_path
        self.async_upload_fn = async_upload_fn
        self.local_nvme_path = local_nvme_path

    def __str__(self) -> str:
        return f"is_async: {self.is_async}, bucket_name:{self.bucket_name}, endpoint:{self.endpoint}, \
local_nvme_path: {self.local_nvme_path}"


class LocalMetaInfo:
    """Local meta info for save/load etc."""

    def __init__(self, handler: StorageClient, dest_path: str) -> None:
        self.is_async = False
        self.client = handler
        self.dest_path = dest_path
        self.async_upload_fn = None


def unpack_meta(meta):
    args = []
    is_async = meta.is_async
    for k, v in meta.__dict__.items():
        if k in ("endpoint", "async_upload_fn", "is_async"):
            continue
        if not is_async and k in ("local_nvme_path",):
            continue
        args.append(v)

    return args


def compute_file_md5_by_chunk(file_name: str):
    hash_md5 = hashlib.md5()
    with open(file_name, "rb") as f:
        for chunk in iter(lambda: f.read(4096), b""):
            hash_md5.update(chunk)
    return hash_md5.hexdigest()


class Boto3Client(StorageClient):
    """
    Boto3Client
    """

    def __init__(
        self,
        s3_endpoint_url: str,
        use_threads: int = True,
        multipart_chunksize=8 * MB,
        max_concurrency: int = 10,
        multipart_threshold=100 * MB,
    ) -> None:
        """S3 object/file storage management class

        Args:
            s3_access_keys_id (str): S3 access key ID.
            s3_secret_access_key (str): S3 secret access key.
            use_threads (bool, optional): Whether to enable multipart. Defaults to True.
            multipart_chunksize (_type_, optional): Defaults to 8*MB.
            max_concurrency (int, optional): Defaults to 10.

        Raises:
            RuntimeError: Connection failures caused by misconfiguration or network problems.
        """
        super().__init__(boto3)
        self.botocore = botocore
        try:
            s3_access_key_id = os.environ["S3_ACCESS_KEY_ID"]
            s3_secret_access_key = os.environ["S3_SECRET_ACCESS_KEY_ID"]
        except KeyError as exc:
            raise RuntimeError(
                "Please set boto3 bucket 'S3_ACCESS_KEY_ID' and 'S3_SECRET_ACCESS_KEY_ID' using environment variable!"
            ) from exc

        self.client = self.handler.client(
            "s3",
            "",
            use_ssl=False,
            verify=False,
            endpoint_url=s3_endpoint_url,
            aws_access_key_id=s3_access_key_id,
            aws_secret_access_key=s3_secret_access_key,
        )

        self.config = self.handler.s3.transfer.TransferConfig(
            multipart_threshold=multipart_threshold,
            max_concurrency=max_concurrency,
            multipart_chunksize=multipart_chunksize,
            use_threads=use_threads,
        )

    @staticmethod
    def sync_upload_fileobj(
        handler, bucket_name: str, fp: str, local_nvme_path: str, *args, saved_obj=None, **kwargs
    ):  # pylint: disable=W0613
        assert saved_obj is not None, "saved_obj is None!"
        try:
            with io.BytesIO() as f:
                torch.save(saved_obj, f, *args, **kwargs)
                f.seek(0)
                handler.client.upload_fileobj(f, bucket_name, fp, Config=handler.config)
        except handler.botocore.exceptions.EndpointConnectionError as exc:
            raise RuntimeError(
                f"Boto3 Network Error: Please Check your Internet Connection in {socket.gethostname()}"
            ) from exc

    @staticmethod
    def load(
        handler,
        bucket_name: str,
        fp: str,
        local_nvme_path: str,  # pylint: disable=W0613
        *args,
        **kwargs,
    ) -> Dict:
        """
        Args:
            fp (str): Path to save, eg. s3://opennlplab/model_weights/xxx/ddd.pt
        """
        try:
            with io.BytesIO() as f:
                handler.client.download_fileobj(bucket_name, fp, f, Config=handler.config)
                f.seek(0)
                states = torch.load(f, *args, **kwargs)
        except handler.botocore.exceptions.EndpointConnectionError as exc:
            raise RuntimeError(
                f"Boto3 Network Error: Please Check your Internet Connection in {socket.gethostname()}"
            ) from exc
        return states

    @staticmethod
    def assert_fp_exists(handler, bucket_name: str, fp: str, local_nvme_path: str):  # pylint: disable=W0613
        assert len(list(handler.client.list_objects(Bucket=bucket_name, Prefix=fp)["Contents"])) > 0, fp

    @staticmethod
    def get_fns(handler, bucket_name: str, fp: str, local_nvme_path: str, *args, **kwargs):  # pylint: disable=W0613
        """
        Ref: https://stackoverflow.com/questions/54314563/
        how-to-get-more-than-1000-objects-from-s3-by-using-list-objects-v2
        """
        paginator = handler.client.get_paginator("list_objects_v2")
        pages = paginator.paginate(Bucket=bucket_name, Prefix=fp)
        folder_name_list = []
        for page in pages:
            if "Contents" in page:
                for obj in page["Contents"]:
                    pth: str = obj["Key"]
                    folder_name_list.append(pth.split(fp, maxsplit=1)[1].strip("/").split("/", maxsplit=1)[0])
        return list(set(folder_name_list))

    @staticmethod
    def async_upload_fileobj(handler, bucket_name: str, fp: str, local_nvme_path: str):
        try:
            with open(local_nvme_path, "rb") as f:
                handler.client.upload_fileobj(f, bucket_name, fp, Config=handler.config)
        except handler.botocore.exceptions.EndpointConnectionError as exc:
            raise RuntimeError(
                f"Boto3 Network Error: Please Check your Internet Connection in {socket.gethostname()}"
            ) from exc
        except Exception as e:
            raise e

    @staticmethod
    def delete_obj(handler, fp: str):
        raise NotImplementedError("boto3 not support delete_obj")


class LocalClient(StorageClient):
    """
    Storage Client for local NFS.
    """

    def __init__(self, *args, **kwargs) -> None:  # pylint: disable=W0613
        super().__init__(None)

    @staticmethod
    def sync_upload_fileobj(handler, fp: str, *args, saved_obj=None, **kwargs):
        assert isinstance(handler, LocalClient)
        assert saved_obj is not None
        fp_dirname = os.path.dirname(fp)
        if not os.path.exists(fp_dirname):
            os.makedirs(fp_dirname, exist_ok=True)
        torch.save(saved_obj, fp, *args, **kwargs)

    @staticmethod
    def load(handler, fp: str, *args, **kwargs):  # pylint: disable=W0613
        assert isinstance(handler, LocalClient)
        assert os.path.exists(fp), f"{fp} is not found!"
        with open(fp, "rb") as f:
            states = torch.load(f, *args, **kwargs)
        return states

    @staticmethod
    def assert_fp_exists(handler, folder):
        assert isinstance(handler, LocalClient)
        assert os.path.exists(folder), folder

    @staticmethod
    def get_fns(handler, folder):
        assert isinstance(handler, LocalClient)
        assert os.path.exists(folder), f"folder '{folder}' not exists!"
        fns = os.listdir(folder)
        return fns

    @staticmethod
    def delete_obj(handler, fp: str):
        assert isinstance(handler, LocalClient)
        if not os.path.isdir(fp):
            os.remove(fp)


def get_tmp_file_name(tmp_local_folder: str, fp: str):
    """
    It should be noted that all our temporary files will be stored in the same folder,
    so the file name passed upstream must be unique.
    """
    base_path = os.path.join(tmp_local_folder, fp.split("/")[-1])
    current_time = datetime.now().strftime("%b%d_%H-%M-%S")
    pid = os.getpid()
    # step = self.step_counter
    return "-".join([base_path, current_time, str(pid)]) + ".tmpfile"  # , str(step)


def get_boto3_meta(fp: str, tmp_local_folder: str, is_async: bool) -> Boto3MetaInfo:
    assert fp.startswith("s3://"), f"Path '{fp}' is not a boto3 url"
    parts = fp.lstrip("s3://").split(os.path.sep)
    match = boto3_url_re.match(parts[0])
    assert match is not None, f"url '{fp}' is not a valid boto3 url"
    bucket_name, endpoint = match.group(1), match.group(2)
    endpoint = "http://" + endpoint + ":80"
    tmp_step_file = get_tmp_file_name(tmp_local_folder, fp)
    return Boto3MetaInfo(
        is_async=is_async,
        handler=None,
        bucket_name=bucket_name,
        endpoint=endpoint,
        file_path=os.path.sep.join(parts[1:]),
        async_upload_fn=Boto3Client.async_upload_fileobj,
        local_nvme_path=tmp_step_file,
    )


def get_local_meta(fp: str) -> LocalMetaInfo:
    assert not fp.startswith("s3://"), f"Path '{fp}' is not a local path"
    return LocalMetaInfo(None, fp)


def get_mount_point_free_size(path: str):
    """
        Returns the remaining space of the temporary storage mount point as a percentage.
    Args:
        path (str): temporary storage folder path.

    Raises:
        FileNotFoundError: If the temporary storage folder does not exist,
        an error will be reported。
    """
    if os.path.exists(path):
        st = os.statvfs(path)
        # f_bavail: Number of free blocks for unprivileged users.
        # f_bsize: Filesystem block size.
        # return unit is TB.
        return st.f_bavail * st.f_bsize / (1024**3)


def check_tmp_folder_accessibility(tmp_local_folder: str):
    """
    Check access permissions for temporary storage.
    """
    ret = True
    if os.path.exists(tmp_local_folder):
        ret &= os.access(tmp_local_folder, os.W_OK)
        ret &= os.access(tmp_local_folder, os.R_OK)
        if ret is False:
            error_str = f'{socket.gethostname()} dose not have read and write permissions on {tmp_local_folder}"'
            raise RuntimeError(error_str)


class StorageManager(metaclass=SingletonMeta):
    """
    Storage Manager for saving or loading checkpoint.
    TODO: add a thread to poll the asynchronous storage state.
    """

    BACKEND_TYPE = {"boto3", "local"}
    BACKEND_INIT_METHOD = {
        "boto3": Boto3Client,
        "local": LocalClient,
    }
    CLI_DICT = {}

    def __init__(self, enable_save, tmp_local_folder="/dev/shm/test/", async_mode=True, n_async_workers=8) -> None:
        self._exception_list = []
        self._to_be_del_files = []
        self._async_stack = []
        self.upload_count = 0
        self.tmp_local_folder = tmp_local_folder
        self.async_mode = async_mode
        self.has_warning = False
        self._async_loop = None
        self._thread_pool = None
        self.latest_save_folder = None
        self.latest_save_step = 0
        self.async_task_peeding = False

        if enable_save and self.async_mode:
            self._async_loop = asyncio.new_event_loop()
            self._thread_pool = concurrent.futures.ThreadPoolExecutor(max_workers=n_async_workers)

            check_tmp_folder_accessibility(os.path.dirname(self.tmp_local_folder))

            # Try to create tmp folder
            try:
                os.makedirs(self.tmp_local_folder, exist_ok=True)
                os.chmod(self.tmp_local_folder, stat.S_IRWXU | stat.S_IRWXG | stat.S_IRWXO)
            except FileExistsError:
                pass

            # In case it is a directory created by other users, we check the permissions again.
            check_tmp_folder_accessibility(self.tmp_local_folder)

            # Try to clean tmp folder's empty folder.
            self.try_delete_tmpfile(self.tmp_local_folder)

            # Avaliable storeage space check.
            free_size = get_mount_point_free_size(self.tmp_local_folder)
            if free_size < 0.1:
                logger.error(f'tmp_local_folder only have "{free_size}" GB free space, less then 100 GB!')
                raise RuntimeError(f"Insufficient temporary storage space on {socket.gethostname()}")

    def _get_client(self, path=str) -> Union[Boto3MetaInfo, LocalMetaInfo]:
        """
        example:
        local:/path/to/checkpoint
        boto3:s3://model_weights/0331/120bi

        Args:
            path (str): _description_
        """
        try:
            backend, path = path.split(":", maxsplit=1)
        except Exception as exc:
            raise AttributeError(f"Given path '{path}' is not startwith backend prefix:'local/boto3'") from exc

        init_args = (None,)
        if backend == "local":
            meta_info = get_local_meta(path)
            backend_key = backend
        elif backend == "boto3":
            meta_info = get_boto3_meta(path, self.tmp_local_folder, self.async_mode)
            backend_key = backend + ":" + meta_info.endpoint
            init_args = (meta_info.endpoint,)
            if (
                "http_proxy" in os.environ
                or "https_proxy" in os.environ
                or "HTTP_PROXY" in os.environ
                or "HTTPS_PROXY" in os.environ
            ):
                if not self.has_warning:
                    logger.warning(
                        "HTTP/HTTPS proxy is detected when using boto3, incorrectly setting \
    the proxy may make boto3 unavailable or affect performance."
                    )
                    self.has_warning = True

        assert backend in StorageManager.BACKEND_TYPE, f"Unkown backend: {backend}"

        # boto3 backend need special treatment.
        if backend_key not in StorageManager.CLI_DICT:
            StorageManager.CLI_DICT.update({backend_key: StorageManager.BACKEND_INIT_METHOD[backend](*init_args)})

        meta_info.client = StorageManager.CLI_DICT[backend_key]

        return meta_info

    def assert_fp_exists(self, folder) -> None:
        meta = self._get_client(path=folder)
        meta.client.assert_fp_exists(*unpack_meta(meta))

    def get_fns(self, folder) -> List[str]:
        meta = self._get_client(path=folder)
        return meta.client.get_fns(*unpack_meta(meta))

    def save(self, save_path: str, saved_obj: Any, *args, async_upload=None, **kwargs):
        meta = self._get_client(path=save_path)

        if async_upload is None:
            async_upload = self.async_mode
        if async_upload:
            assert (
                self.tmp_local_folder
            ), "StorageManager is not setted tmp_local_folder, so async save cannot be performed."
            tmp_step_file = meta.local_nvme_path
            self._to_be_del_files.append(tmp_step_file)
            with open(tmp_step_file, "wb") as f:
                torch.save(saved_obj, f, pickle_protocol=pickle.HIGHEST_PROTOCOL)
            self.async_executor(meta.async_upload_fn, *unpack_meta(meta))
            os.chmod(tmp_step_file, stat.S_IRWXU | stat.S_IRWXG | stat.S_IRWXO)
            self.async_task_peeding = True
        else:
            meta.client.sync_upload_fileobj(*unpack_meta(meta), *args, saved_obj=saved_obj, **kwargs)
            self.upload_count += 1

    def load(self, load_path: str, *args, **kwargs) -> Any:
        self.wait()
        meta = self._get_client(path=load_path)
        return meta.client.load(*unpack_meta(meta), *args, **kwargs)

    def delete_obj(self, fp: str):
        meta = self._get_client(path=fp)
        meta.client.delete_obj(*unpack_meta(meta))

    def _del_tmp_folder(self):
        for fp in self._to_be_del_files:
            try:
                os.remove(fp)
            except FileNotFoundError:
                pass
            except SystemError as e:
                logger.error(f'delete file: {fp}, failed for reason:"{e}"')
            else:
                pass

    def try_delete_tmpfile(self, tmp_dir: str):
        """Delete temporary files in tmp_dir."""

        for filename in os.listdir(tmp_dir):
            if filename.endswith(".tmpfile"):
                file_path = os.path.join(tmp_dir, filename)
                try:
                    os.remove(file_path)
                    logger.info(f"Delete tmpfile: {file_path}")
                except OSError:
                    # Ignore deletion errors
                    pass

    async def _sync_tasks(self) -> Awaitable[None]:
<<<<<<< HEAD
        if self._async_stack:
            await asyncio.wait(self._async_stack, return_when=ALL_COMPLETED)
            count = 0
            while self._async_stack:
                t = self._async_stack[0]
                try:
                    e = t.exception()
                    if e:
                        self._exception_list.append((e, count))
                        logger.error(f"File:{self._to_be_del_files[count]}, upload failed for {e}")
                        # raise e
                    count += 1
                    self._async_stack.pop(0)
                except InvalidStateError:
                    # Not finished. https://docs.python.org/3/library/asyncio-task.html#asyncio.Task.exception
                    pass
=======
        if not self._async_stack:
            return

        await asyncio.wait(self._async_stack, return_when=ALL_COMPLETED)

        for task in self._async_stack:
            try:
                task.exception()
            except InvalidStateError:
                continue
            except Exception as e:
                file_id = len(self._exception_list)
                self._exception_list.append((e, file_id))

                logger.error(f"File: {self._to_be_del_files[file_id]}, " f"upload failed with {e}")

        self._async_stack.clear()
>>>>>>> 53648dc0

    def async_executor(self, fn: Callable, *args, **kwargs) -> None:
        """
        Overview:
            Execute task in background, then apppend the future instance in _async_stack.
        Arguments:
            - fn (:obj:`Callable`): Synchronization fuction.
        """
        if not self._async_loop:
            raise RuntimeError("Event loop was not initialized, please call this function in async or parallel mode")
        t = self._async_loop.run_in_executor(self._thread_pool, fn, *args, **kwargs)
        self._async_stack.append(t)

    def wait(self) -> bool:
        """Wait for async operations to complete."""

        if not self.async_mode:
            return

        if not self.async_task_peeding:
            return

        if self._async_loop:
            self._async_loop.run_until_complete(self._sync_tasks())

        if self._exception_list:
            for error_msg, file_id in self._exception_list:
                logger.error(
                    f"Node:{socket.gethostname()}, Error: Checkpoint {self._to_be_del_files[file_id]} "
                    f"failed on step {self.upload_count}: {error_msg}"
                )

                # TODO: Re-upload in sync mode
                raise RuntimeError(
                    f"Failed to upload {self._to_be_del_files[file_id]} " f"on step {self.upload_count}: {error_msg}"
                )

        self._del_tmp_folder()
        self._exception_list.clear()
        self._to_be_del_files.clear()
        self.async_task_peeding = False

        if gpc.is_rank_for_log():
            self.upload_count += 1
            if self.async_mode:
                self.save(
                    os.path.join(self.latest_save_folder, f"{self.latest_save_step}.step"),
                    saved_obj=dict({"step": self.latest_save_step}),
                    async_upload=False,
                )


storage_manager: StorageManager = None


def init_storage_manager(ckpt_config):
    global storage_manager
    storage_manager = StorageManager(
        ckpt_config.enable_save_ckpt,
        tmp_local_folder=ckpt_config.async_upload_tmp_folder,
        async_mode=ckpt_config.async_upload,
    )


def get_storage_manager():
    assert storage_manager is not None, "storage_manager has not been init!"
    return storage_manager


def wait_async_upload_finish():
    dist.barrier()
    storage_manager.wait()<|MERGE_RESOLUTION|>--- conflicted
+++ resolved
@@ -534,7 +534,6 @@
                     pass
 
     async def _sync_tasks(self) -> Awaitable[None]:
-<<<<<<< HEAD
         if self._async_stack:
             await asyncio.wait(self._async_stack, return_when=ALL_COMPLETED)
             count = 0
@@ -551,25 +550,6 @@
                 except InvalidStateError:
                     # Not finished. https://docs.python.org/3/library/asyncio-task.html#asyncio.Task.exception
                     pass
-=======
-        if not self._async_stack:
-            return
-
-        await asyncio.wait(self._async_stack, return_when=ALL_COMPLETED)
-
-        for task in self._async_stack:
-            try:
-                task.exception()
-            except InvalidStateError:
-                continue
-            except Exception as e:
-                file_id = len(self._exception_list)
-                self._exception_list.append((e, file_id))
-
-                logger.error(f"File: {self._to_be_del_files[file_id]}, " f"upload failed with {e}")
-
-        self._async_stack.clear()
->>>>>>> 53648dc0
 
     def async_executor(self, fn: Callable, *args, **kwargs) -> None:
         """
