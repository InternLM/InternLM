--- conflicted
+++ resolved
@@ -69,104 +69,6 @@
     update_panel: bool = False,
     streaming: bool = False,
 ):
-<<<<<<< HEAD
-    torch.cuda.empty_cache()
-    trainer.eval()
-    verbose = gpc.is_rank_for_log()
-    data_cfg = gpc.config.data
-
-    for val_name, val_dl in val_dls.items():
-        if len(val_dl) == 0 and verbose:
-            logger.info(f"Validation dataset: {val_name} is empty")
-            continue
-
-        val_metric = AccPerplex(
-            device=torch.cuda.current_device(),
-            tp_pg=gpc.get_group(ParallelMode.TENSOR),
-            dp_pg=gpc.get_group(ParallelMode.DATA),
-        )
-        val_sche_metric_hook = SchedulerMetricHook(metric=val_metric)
-
-        val_loss = 0
-        val_idx = -1
-        for val_idx, batch in tqdm(
-            enumerate(val_dl),
-            desc="Val.",
-            total=len(val_dl),
-            position=1,
-            disable=not verbose,
-            leave=False,
-        ):
-            with torch.inference_mode():
-                if gpc.is_using_pp():
-                    total_val_bsz = len(batch[1])
-                    assert total_val_bsz % data_cfg.micro_bsz == 0
-                    num_microbatches = total_val_bsz // data_cfg.micro_bsz
-                    tensor_shape = torch.Size(
-                        [data_cfg.micro_bsz, batch[0]["input_ids"].shape[1], gpc.config.HIDDEN_SIZE]
-                    )
-
-                    with switch_evaluation_pipeline_scheduler(
-                        trainer=trainer,
-                        num_microbatches=num_microbatches,
-                        tensor_shape=tensor_shape,
-                        metric_hook_list=[val_sche_metric_hook],
-                    ):
-                        _, _, loss, _ = trainer.execute_schedule(
-                            batch, forward_only=True, return_loss=True, return_output_label=False
-                        )
-                else:
-                    total_val_bsz = len(batch[1])
-                    assert total_val_bsz % data_cfg.micro_bsz == 0
-                    grad_accum_size = total_val_bsz // data_cfg.micro_bsz
-                    grad_accum_batch_size = data_cfg.micro_bsz
-                    with switch_evaluation_no_pipeline_scheduler(
-                        trainer=trainer,
-                        grad_accum_size=grad_accum_size,
-                        grad_accum_batch_size=grad_accum_batch_size,
-                        metric_hook_list=[val_sche_metric_hook],
-                    ):
-                        _, _, loss, _ = trainer.execute_schedule(
-                            batch, forward_only=True, return_loss=True, return_output_label=False
-                        )
-            if verbose:
-                val_loss += loss.item()
-
-        assert val_idx != -1
-        dist.barrier()
-
-        val_res = val_metric.get_metric()
-        if verbose and len(val_dl) != 0:
-            val_loss = val_loss / (val_idx + 1 + 1e-6)
-            infos = {
-                "step": step_count,
-                f"val/{val_name}_loss": val_loss,
-                f"val/{val_name}_acc": val_res["acc"],
-                f"val/{val_name}_plex": val_res["perplexity"],
-            }
-
-            for key, value in infos.items():
-                writer.add_scalar(key=key, value=value, step=step_count)
-
-            if update_panel:
-                logger.info(
-                    f"Validation on {val_name}: " + " ".join([f"{key}={value}" for key, value in infos.items()]),
-                    extra={
-                        "step": step_count,
-                        "val_loss": val_loss,
-                        "val_acc": val_res["acc"],
-                        "val_perplexity": val_res["perplexity"],
-                    },
-                )
-            else:
-                logger.info(
-                    f"Validation on {val_name}: " + " ".join([f"{key}={value}" for key, value in infos.items()])
-                )
-
-    trainer.train()
-    torch.cuda.empty_cache()
-    dist.barrier()
-=======
     with switch_sequence_parallel_mode():
         torch.cuda.empty_cache()
         trainer.eval()
@@ -203,7 +105,6 @@
                         tensor_shape = torch.Size(
                             [data_cfg.micro_bsz, batch[0]["input_ids"].shape[1], gpc.config.HIDDEN_SIZE]
                         )
->>>>>>> 94b2aa28
 
                         with switch_evaluation_pipeline_scheduler(
                             trainer=trainer,
@@ -211,7 +112,7 @@
                             tensor_shape=tensor_shape,
                             metric_hook_list=[val_sche_metric_hook],
                         ):
-                            _, _, loss = trainer.execute_schedule(
+                            _, _, loss, _ = trainer.execute_schedule(
                                 batch, forward_only=True, return_loss=True, return_output_label=False
                             )
                     else:
@@ -225,7 +126,7 @@
                             grad_accum_batch_size=grad_accum_batch_size,
                             metric_hook_list=[val_sche_metric_hook],
                         ):
-                            _, _, loss = trainer.execute_schedule(
+                            _, _, loss, _ = trainer.execute_schedule(
                                 batch, forward_only=True, return_loss=True, return_output_label=False
                             )
                 if verbose:
