--- conflicted
+++ resolved
@@ -92,11 +92,8 @@
         cpu_offload=False,
         grad_scal_cfg: Config = None,
         zero_cfg: Config = None,
-<<<<<<< HEAD
         has_moe: bool = False,
-=======
         param_bcast_sync_handler: ParamBcastSyncHandler = None,
->>>>>>> 94b2aa28
     ):
         # DynamicGradScaler related args
         if gpc.config.model.dtype is torch.float32:
@@ -285,7 +282,6 @@
         self.params_per_rank_id_dict.append([[] for _ in range(self._zero_world_size)])
         param_list = param_group["params"]
 
-<<<<<<< HEAD
         if self._is_moe_group(param_group):
             # just add current params to params_per_rank[_zero_local_rank]
             params_per_rank[self._zero_local_rank] = list(param_list)
@@ -299,8 +295,10 @@
                 global_id = str(i)
                 for j in range(len(param.size())):
                     global_id = "_".join([global_id, str(param.size()[j])])
-
-                rank_to_go = numel_per_rank.index(min(numel_per_rank))
+                if self._overlap_communication:
+                    rank_to_go = self._param_bcast_sync_handler.get_rank_by_param(param)
+                else:
+                    rank_to_go = numel_per_rank.index(min(numel_per_rank))
                 params_per_rank[rank_to_go].append(param)
                 self.params_per_rank_id_dict[-1][rank_to_go].append(global_id)
                 numel_per_rank[rank_to_go] += param.numel()
@@ -309,25 +307,6 @@
             for rank, params in enumerate(params_per_rank):
                 if len(params) == 0:
                     no_params_ranks.append(rank)
-=======
-        sorted_params = sorted(param_list, key=lambda x: x.numel(), reverse=True)
-        for i, param in enumerate(sorted_params):
-            global_id = str(i)
-            for j in range(len(param.size())):
-                global_id = "_".join([global_id, str(param.size()[j])])
-            if self._overlap_communication:
-                rank_to_go = self._param_bcast_sync_handler.get_rank_by_param(param)
-            else:
-                rank_to_go = numel_per_rank.index(min(numel_per_rank))
-            params_per_rank[rank_to_go].append(param)
-            self.params_per_rank_id_dict[-1][rank_to_go].append(global_id)
-            numel_per_rank[rank_to_go] += param.numel()
-
-        # check whether any rank is not assigned to parameters.
-        for rank, params in enumerate(params_per_rank):
-            if len(params) == 0:
-                no_params_ranks.append(rank)
->>>>>>> 94b2aa28
 
             if gpc.is_rank_for_log():
                 logger.info(  # pylint: disable=W1203
@@ -610,7 +589,6 @@
         # compute norm for gradients in the last bucket
         total_norms = []
         for group_id in range(self.num_param_groups):
-<<<<<<< HEAD
             if self._is_moe_group(self.optim.param_groups[group_id]):
                 total_norms.append(self._compute_norm_with_moe_group(group_id=group_id))
             else:
@@ -618,14 +596,6 @@
                     self._compute_norm_with_stage(
                         group_id=group_id, last_bucket=True, last_stage=True, previous_norm=groups_norms[group_id]
                     )
-=======
-            total_norms.append(
-                self._compute_norm_with_stage(
-                    group_id=group_id,
-                    last_bucket=True,
-                    last_stage=True,
-                    previous_norm=groups_norms[group_id],
->>>>>>> 94b2aa28
                 )
         timer("sync_grad").start()
         self._sync_grad()
@@ -729,23 +699,9 @@
     def broadcast_params(self):
         handles = []
 
-<<<<<<< HEAD
-        for group_id in range(self.num_param_groups):
+        for rank, group_id in product(range(self._zero_world_size), range(self.num_param_groups)):
             if self._is_moe_group(self.optim.param_groups[group_id]):
                 continue
-            for rank in range(self._zero_world_size):
-                # The following operations are performed only on the rank to which parameters are assigned.
-                if rank not in self.param_group_no_params_ranks[group_id]:
-                    fp16_param = self._param_store.get_flat_fp16_param_by_rank_group(rank=rank, group_id=group_id)
-                    # grank = gpc.get_ranks_in_group(group_type)[rank]  # need to convert to the global rank
-                    # assert grank == rank, f"{grank} == {rank}"
-                    g_rank = gpc.get_ranks_in_group(self._broadcast_parallel_mode)[rank]
-                    handle = dist.broadcast(
-                        fp16_param, src=g_rank, group=gpc.get_group(ParallelMode.ZERO1), async_op=True
-                    )
-                    handles.append(handle)
-=======
-        for rank, group_id in product(range(self._zero_world_size), range(self.num_param_groups)):
             # The following operations are performed only on the rank to which parameters are assigned.
             if rank in self.param_group_no_params_ranks[group_id]:
                 continue
@@ -759,7 +715,6 @@
                 group=gpc.get_group(ParallelMode.ZERO1),
                 async_op=True,
             )
->>>>>>> 94b2aa28
 
             if self._overlap_communication:
                 self._param_bcast_sync_handler.add_bcast_handle(rank, handle)
