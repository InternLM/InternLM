--- conflicted
+++ resolved
@@ -468,8 +468,13 @@
 
         # Gradients may not be fully synchronized here.
 
-    def _compute_norm_stage_0(self, group_id: int = 0, last_bucket: bool = False):
-        # timer("cal_norm").start()
+    def _compute_norm_with_stage(
+        self,
+        group_id: int = 0,
+        last_bucket: bool = False,
+        last_stage: bool = False,
+        previous_norm=None,
+    ):
         # compute norm for gradients that have been reduced
         params, _ = self._param_store.get_reduced_param_for_compute_norm(last_bucket=last_bucket)
         params_list = []
@@ -485,9 +490,13 @@
 
         if self._clip_grad_norm > 0:
             # this norm is before scaling, it will be very large
-            norm = compute_norm(gradients=grads_list, parameters=params_list, stage_id=0)
-
-        # timer("cal_norm").stop()
+            norm = compute_norm(
+                gradients=grads_list,
+                parameters=params_list,
+                last_stage=last_stage,
+                previous_norm=previous_norm,
+            )
+
         return norm
 
     def step(self, closure=None):
@@ -511,47 +520,26 @@
 
         # we need to reduce the gradients left in the communication bucket
         self._reduce_grads_stored_in_bucket(reduce_rank=None, last_bucket=True)
-<<<<<<< HEAD
 
         # compute norm for gradients in the before bucket
-        norms_with_group_id = {}
+        groups_norms = []
         for group_id in range(self.num_param_groups):
-            norms_with_group_id[group_id] = []
-            norms_with_group_id[group_id].append(self._compute_norm_stage_0(group_id=group_id, last_bucket=False))
-
-=======
-        
-        norms = []
-
-        # compute norm for gradients that have been reduced
-        params_1,grads_1 = self._param_store.get_reduced_param_for_compute_norm(last_bucket=False)
-        if len(params_1) == 0:
-            params_1 = [self.padding_grad]
-            grads_1 = [self.padding_tensor]
-
-        if self._clip_grad_norm > 0:
-            # this norm is before scaling, it will be very large
-            norms_1 = compute_norm(gradients=grads_1, parameters=params_1, last_stage=False)
-        
->>>>>>> d377a69d
+            groups_norms.append(self._compute_norm_with_stage(group_id=group_id))
+
         # clear reduced grads
         if self._overlap_communication:
             # grads in the last bucket is reduced
             self._comm_stream.synchronize()
             self._param_store.clear_grads_of_previous_reduced_params()
 
-<<<<<<< HEAD
         # compute norm for gradients in the last bucket
         total_norms = []
         for group_id in range(self.num_param_groups):
-            norms_with_group_id[group_id].append(self._compute_norm_stage_0(group_id=group_id, last_bucket=True))
-            total_norms.append(compute_norm(norms=sum(norms_with_group_id[group_id]), stage_id=1))
-=======
-        if self._clip_grad_norm > 0:
-            # this norm is before scaling, it will be very large
-            norms = compute_norm(gradients=grads_2, parameters=params_2, last_stage=True, previous_norm=norms_1)
-        timer("cal_norm").stop()
->>>>>>> d377a69d
+            total_norms.append(
+                self._compute_norm_with_stage(
+                    group_id=group_id, last_bucket=True, last_stage=True, previous_norm=groups_norms[group_id]
+                )
+            )
 
         timer("sync_grad").start()
         self._sync_grad()
@@ -568,13 +556,8 @@
         # thus, we try to avoid call _check_overflow here
         # found_inf = self._check_overflow()
         # Because you may encounter inf when computing norm
-<<<<<<< HEAD
 
         if -1 in norms:
-=======
-        
-        if norms == -1:
->>>>>>> d377a69d
             found_inf = True
 
         loss_scale = float(self.loss_scale.item())  # backup
@@ -621,7 +604,7 @@
         # unscale and clip grads
         # get the global norm
         if self._clip_grad_norm > 0:
-            global_norm = norms ** 0.5
+            global_norm = sum(norms) ** 0.5
 
         # the following operations are performed only on the rank to which parameters are assigned.
         if gpc.config.model.dtype is not torch.float32:
