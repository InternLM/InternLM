#!/usr/bin/env python
# -*- encoding: utf-8 -*-

import math
from functools import partial

import torch
import torch.distributed as dist
<<<<<<< HEAD
=======
from apex.multi_tensor_apply import multi_tensor_applier
>>>>>>> 0600b42c
from torch.optim import Optimizer

from internlm.core.context import Config, ParallelMode
from internlm.core.context import global_context as gpc
from internlm.monitor import send_alert_message
from internlm.solver.optimizer.store import (
    BucketStore,
    GradientStore,
    ParameterStore,
    TensorBucket,
)
from internlm.solver.optimizer.utils import (
    DynamicGradScaler,
    flatten,
    get_grad_accumulate_object,
    has_inf_or_nan,
    reduce_tensor,
    release_param_grad,
    split_half_float_double,
    sync_param,
)
from internlm.utils.common import get_current_device
from internlm.utils.logger import get_logger
from internlm.utils.megatron_timers import megatron_timer as timer

<<<<<<< HEAD
from .utils import compute_norm
=======
inf = math.inf
logger = get_logger(__file__)


def calc_l2_norm(grads):
    norm = 0.0
    if len(grads) > 0:
        dummy_overflow_buf = torch.cuda.IntTensor([0])
        norm, _ = multi_tensor_applier(
            amp_C.multi_tensor_l2norm, dummy_overflow_buf, [grads], False  # no per-parameter norm
        )
    return norm
>>>>>>> 0600b42c

logger = get_logger(__file__)


class BaseOptimizer(Optimizer):
    """
    Base Optimizer.
    """

    def __init__(self, optim: Optimizer):  # pylint: disable=W0231
        self.optim = optim

    @property
    def param_groups(self):
        return self.optim.param_groups

    @property
    def defaults(self):
        return self.optim.defaults

    def add_param_group(self, *args, **kwargs):
        return self.optim.add_param_group(*args, **kwargs)

    def step(self, *args, **kwargs):
        return self.optim.step(*args, **kwargs)

    def zero_grad(self, *args, **kwargs):
        self.optim.zero_grad(*args, **kwargs)

    def load_state_dict(self, *args, **kwargs):
        self.optim.load_state_dict(*args, **kwargs)

    def state_dict(self):
        return self.optim.state_dict()

    def backward(self, loss):
        loss.backward()

    def backward_by_grad(self, tensor, grad):
        torch.autograd.backward(tensors=tensor, grad_tensors=grad)

    def clip_grad_norm(self):
        pass


class HybridZeroOptimizer(BaseOptimizer):
    """
    Hybrid Zero Optimizer.
    """

    def __init__(
        self,
        optimizer: Optimizer,
        cpu_offload=False,
        overlap_broadcast=False,
        grad_scal_cfg: Config = None,
        zero_cfg: Config = None,
    ):
        # DynamicGradScaler related args
        if gpc.config.model.dtype is torch.float32:
            initial_scale = 1
        else:
            initial_scale = grad_scal_cfg.fp16.initial_scale
        min_scale = grad_scal_cfg.fp16.min_scale
        growth_interval = grad_scal_cfg.fp16.growth_interval
        growth_factor = grad_scal_cfg.growth_factor
        backoff_factor = grad_scal_cfg.backoff_factor
        hysteresis = grad_scal_cfg.hysteresis
        max_scale = grad_scal_cfg.max_scale

        # Zero related args
        overlap_communication = zero_cfg.zero_overlap_communication
        reduce_bucket_size = zero_cfg.reduce_bucket_size
        clip_grad_norm = zero_cfg.clip_grad_norm

        super().__init__(optim=optimizer)

        self._dtype = self.optim.param_groups[0]["params"][0].dtype
        self._cpu_offload = cpu_offload
        self._zero_local_rank = gpc.get_local_rank(ParallelMode.ZERO1)
        self._zero_world_size = gpc.get_world_size(ParallelMode.ZERO1)
        self._broadcast_parallel_mode = ParallelMode.ZERO1

        # ParameterStore will manage the tensor buffers used for zero
        # it will not manage the tensors used by mixed precision training
        self._param_store = ParameterStore(ParallelMode.ZERO1)
        self._grad_store = GradientStore(ParallelMode.DATA)
        self._bucket_store = BucketStore(ParallelMode.DATA)

        # fp16 and fp32 params for mixed precision training
        self._fp16_param_groups = dict()
        self._fp32_flat_param_groups_of_current_rank = dict()

        # communication params
        self._overlap_communication = overlap_communication
        self._reduce_bucket_size = reduce_bucket_size

        # gradient scaler
        self.grad_scaler = DynamicGradScaler(
            initial_scale=initial_scale,
            min_scale=min_scale,
            growth_factor=growth_factor,
            backoff_factor=backoff_factor,
            growth_interval=growth_interval,
            hysteresis=hysteresis,
            max_scale=max_scale,
        )
        self._found_overflow = torch.cuda.FloatTensor([0], device=get_current_device())

        # gradient clipping
        self._clip_grad_norm = clip_grad_norm

        # need to record the rank in which parameter groups are not assigned parameters.
        self.param_group_has_params = []
        self.param_group_no_params_ranks = []
        self.padding_grad = torch.zeros([32], dtype=self._dtype, device=get_current_device())
        self.padding_tensor = torch.zeros([32], dtype=self._dtype, device=get_current_device())

        self.rank_unique_id = (
            f"gpus-{gpc.get_world_size(ParallelMode.GLOBAL)}_"
            + f"pp-{gpc.get_local_rank(ParallelMode.PIPELINE)}_"
            + f"tp-{gpc.get_local_rank(ParallelMode.TENSOR)}_"
            + f"zo-{self._zero_local_rank}.pt"
        )
        self.params_per_rank_id_dict = []
        self.overlap_broadcast = overlap_broadcast

        # iterate over the param group in the optimizer
        # partition these param groups for data parallel training
        # and add buffers to parameter store for future access
        for group_id, param_group in enumerate(self.optim.param_groups):
            group_params = param_group["params"]

            # add the fp16 params to fp16_param_groups for bookkeeping
            self._fp16_param_groups[group_id] = group_params

            # assign parameters to ranks the params in the list are sorted
            params_per_rank, no_params_ranks = self._partition_param_list(group_params)
            self.param_group_no_params_ranks.append(no_params_ranks)
            self.param_group_has_params.append(self._zero_local_rank not in no_params_ranks)

            # store the mapping between param to rank each param should belong to only one rank
            for rank, params in enumerate(params_per_rank):
                # check whether any rank is not assigned params.
                if len(params) != 0:
                    self._param_store.add_fp16_param_list_by_rank_group(rank, group_id, params)
                    for param in params:
                        setattr(param, "group_id", group_id)
                        self._param_store.set_param_to_rank(param, rank)

            # move to cpu to make room to create the flat tensor
            for param in group_params:
                param.data = param.data.cpu()

            # flatten the reordered tensors
            for rank in range(self._zero_world_size):
                # No flat fp16 buffer is allocated if the process has no parameters.
                if rank not in self.param_group_no_params_ranks[group_id]:
                    tensor_list = self._param_store.get_fp16_params_by_rank_group(rank, group_id)
                    with torch.no_grad():
                        flat_tensor = flatten(tensor_list)
                    flat_tensor = flat_tensor.data.cuda()
                    self._param_store.add_flat_fp16_param_by_rank_group(rank, group_id, flat_tensor)
                    sync_param(flat_tensor=flat_tensor, tensor_list=tensor_list)

            # create a copy of fp32 weights of the parameters for which this rank is responsible
            # No flat fp32 buffer is allocated if the process has no parameters.
            if self.param_group_has_params[group_id]:
                fp16_flat_current_rank = self._param_store.get_flat_fp16_param_by_rank_group(
                    self._zero_local_rank, group_id
                )
                fp32_flat_current_rank = fp16_flat_current_rank.float()
                device = "cpu" if self._cpu_offload else get_current_device()
                fp32_flat_current_rank = fp32_flat_current_rank.to(device)
                fp32_flat_current_rank.requires_grad = True
                self._fp32_flat_param_groups_of_current_rank[group_id] = fp32_flat_current_rank

                # need to replace the params in the `params` field in the optimizer
                # so that when the optimizer calls step(), it only updates the tensors
                # managed by this data parallel rank
                param_group["params"] = [fp32_flat_current_rank]

            # set reduction state
            for param in self._fp16_param_groups[group_id]:
                self._param_store.set_param_reduction_state(param, False)

        assert len(self._fp16_param_groups) != 0

        # If a rank is not assigned any arguments, 'has_params' is False.
        self.has_params = sum(self.param_group_has_params) != 0
        # flag used to skip unnecessary gradient reduce operation when gradient accumulation is enabled.
        self.skip_grad_reduce = False

        # initialize communication stream for
        # communication-computation overlapping
        if self._overlap_communication:
            self._comm_stream = torch.cuda.Stream()

        # reduction hook is only used if overlapping communication
        # if it is stage 1 without overlapping, no hook will be attached
        if self._overlap_communication:
            self._attach_reduction_hook()

    @property
    def zero_local_rank(self):
        return self._zero_local_rank

    @property
    def zero_world_size(self):
        return self._zero_world_size

    @property
    def dtype(self):
        return self._dtype

    @property
    def loss_scale(self):
        return self.grad_scaler.scale

    @property
    def num_param_groups(self):
        return len(self._fp16_param_groups)

    def _partition_param_list(self, param_list):
        no_params_ranks = []
        params_per_rank = [[] for _ in range(self._zero_world_size)]
        numel_per_rank = [0 for _ in range(self._zero_world_size)]
        self.params_per_rank_id_dict.append([[] for _ in range(self._zero_world_size)])

        sorted_params = sorted(param_list, key=lambda x: x.numel(), reverse=True)
        for i, param in enumerate(sorted_params):
            global_id = str(i)
            for j in range(len(param.size())):
                global_id = "_".join([global_id, str(param.size()[j])])

            rank_to_go = numel_per_rank.index(min(numel_per_rank))
            params_per_rank[rank_to_go].append(param)
            self.params_per_rank_id_dict[-1][rank_to_go].append(global_id)
            numel_per_rank[rank_to_go] += param.numel()

        # check whether any rank is not assigned to parameters.
        for rank, params in enumerate(params_per_rank):
            if len(params) == 0:
                no_params_ranks.append(rank)

        if gpc.is_rank_for_log():
            logger.info(f"Number of elements on ranks: {numel_per_rank}, rank:{gpc.get_global_rank()}")

        return params_per_rank, set(no_params_ranks)

    def _attach_reduction_hook(self):
        # we iterate over the fp16 params
        # on each param, we register a hook to its AccumulateGrad object
        for group_id in range(self.num_param_groups):
            param_group = self._fp16_param_groups[group_id]
            for param in param_group:
                if param.requires_grad:
                    reduce_rank = None

                    def _define_and_attach(param, reduce_rank=None):
                        # get the AccumulateGrad object of the param itself
                        # If these objects are not kept, reduction hooks may not be attached successfully.
                        accum_grad_obj = get_grad_accumulate_object(param)
                        self._grad_store.add_accumulate_grad_object(accum_grad_obj)

                        reduction_func = partial(
                            self._store_and_try_reduce_grads_by_bucket, param=param, reduce_rank=reduce_rank
                        )

                        # define hook
                        # NOT IMPORTANT BUT GOOD TO KNOW:
                        # args here is not grad, but allow_unreacable and accumulate_grad
                        def reduce_grad_hook(*args):  # pylint: disable=W0613
                            if self.skip_grad_reduce is False:
                                reduction_func()

                        accum_grad_obj.register_hook(reduce_grad_hook)

                    _define_and_attach(param, reduce_rank)

    def _store_and_try_reduce_grads_by_bucket(self, param, reduce_rank=None):
        param_size = param.numel()

        # check if the bucket is full
        # if full, will reduce the grads already in the bucket
        # after reduction, the bucket will be empty
        if self._bucket_store.num_elements_in_bucket(reduce_rank) + param_size > self._reduce_bucket_size:
            self._reduce_grads_stored_in_bucket(reduce_rank, last_bucket=False)

        # the param must not be reduced to ensure correctness
        is_param_reduced = self._param_store.is_param_reduced(param)
        if is_param_reduced:
            msg = (
                f"Parameter of size ({param.size()}) has already been reduced, "
                + "duplicate reduction will lead to arithmetic incorrectness"
            )
            raise RuntimeError(msg)

        # the param must have grad for reduction
        assert param.grad is not None, f"Parameter of size ({param.size()}) has None grad, cannot be reduced"

        self._bucket_store.add_num_elements_in_bucket(param_size, reduce_rank)
        self._bucket_store.add_grad(param.grad, reduce_rank)
        self._bucket_store.add_param(param, reduce_rank)

    def _reduce_grads_stored_in_bucket(self, reduce_rank=None, last_bucket=False):
        # reduce grads
        self._reduce_grads_by_rank(
            reduce_rank=reduce_rank,
            grads=self._bucket_store.get_grad(reduce_rank=reduce_rank),
            bucket_size=self._bucket_store.num_elements_in_bucket(reduce_rank),
        )

        params_in_bucket = self._bucket_store.get_param(reduce_rank=reduce_rank)

        for param in params_in_bucket:
            # the is_param_reduced flag should be False showing that
            # this param is not reduced before calling self._reduce_grads_by_rank
            is_param_reduced = self._param_store.is_param_reduced(param)

            if is_param_reduced:
                msg = (
                    f"Parameter of size ({param.size()}) has been reduced, "
                    + "duplicate reduction will lead to arithmetic incorrectness"
                )
                raise RuntimeError(msg)

            # update the flag
            self._param_store.set_param_reduction_state(param, True)

            if self._param_store.belongs_to_current_rank(param):
                self._param_store.add_reduced_param_for_compute_norm(param, last_bucket)
            else:
                self._param_store.add_previous_reduced_param(param)

        self._bucket_store.reset_by_rank(reduce_rank)

    def _reduce_grads_by_rank(self, reduce_rank, grads, bucket_size):
        grad_buckets_by_dtype = split_half_float_double(grads)

        for tensor_list in grad_buckets_by_dtype:
            param_bucket = TensorBucket(size=bucket_size)
            for tensor in tensor_list:
                param_bucket.add_to_bucket(tensor, allow_oversize=True)
                if param_bucket.is_full_or_oversized():
                    self._reduce_and_copy(bucket=param_bucket, reduce_rank=reduce_rank)
                    param_bucket.empty()
            if not param_bucket.is_empty():
                self._reduce_and_copy(bucket=param_bucket, reduce_rank=reduce_rank)

    def _reduce_and_copy(self, bucket: TensorBucket, reduce_rank):
        if self._overlap_communication:
            stream = self._comm_stream
            stream.synchronize()
            self._param_store.clear_grads_of_previous_reduced_params()
        else:
            stream = torch.cuda.current_stream()

        with torch.cuda.stream(stream):
            flat = bucket.flatten()
            reduced_flat = reduce_tensor(
                tensor=flat, dtype=self.dtype, dst_rank=reduce_rank, parallel_mode=ParallelMode.DATA
            )

            # update the reduced tensor
            if reduce_rank is None or reduce_rank == self._zero_local_rank:
                bucket.unflatten_and_copy(reduced_flat)

    def _has_inf_or_nan(self, tensor):
        try:
            tensor_mean = float(tensor.mean())
        except RuntimeError as instance:
            # We want to check if inst is actually an overflow exception.
            # RuntimeError could come from a different error.
            # If so, we still want the exception to propagate.
            if "value cannot be converted" not in instance.args[0]:
                raise
            return True
        else:
            if tensor_mean == float("inf") or tensor_mean == -float("inf"):
                return True
            return False

    def _sync_grad(self):
        # update param already reduced flag
        reduction_states = self._param_store.get_param_reduction_states()
        for tensor, _ in reduction_states.items():
            reduction_states[tensor] = False
        self._param_store.reset_reduced_data_for_compute_norm()

        # accumulate gradient
        avg_gradients = self._grad_store._averaged_gradients
        for group_id in range(self.num_param_groups):
            # the following operations are performed only on the rank to which parameters are assigned.
            if self._zero_local_rank not in self.param_group_no_params_ranks[group_id]:
                param_group = self._param_store.get_fp16_params_by_rank_group(self._zero_local_rank, group_id)

                if group_id not in avg_gradients:
                    avg_gradients[group_id] = []

                param_idx = 0
                for param in param_group:
                    if param.grad is not None:
                        if len(avg_gradients[group_id]) == param_idx:
                            avg_gradients[group_id].append(param.grad)
                        else:
                            avg_gradients[group_id][param_idx].add_(param.grad)
                        param_idx += 1

        # the gradients needed are stored in the avg_gradients buffer
        # thus, can clear this
        self.zero_grad()

    def zero_grad(self, set_to_none=True):
        """
        Set parameter gradients to zero. If set_to_none = True, gradient
        will be set to None to save memory.

        :param set_to_none: Whether set the gradient to None. Default value is True.
        :type set_to_none: bool
        """
        for _, param_group in self._fp16_param_groups.items():
            for param in param_group:
                if set_to_none:
                    param.grad = None
                elif param.grad is not None:
                    param.grad.detach()
                    param.grad.zero_()
                else:
                    pass

    def backward(self, loss, retain_graph=False):
        loss = self.loss_scale * loss
        loss.backward(retain_graph=retain_graph)

        # Gradients may not be fully synchronized here.

    def _compute_norm_with_stage(
        self,
        group_id: int = 0,
        last_bucket: bool = False,
        last_stage: bool = False,
        previous_norm=None,
    ):
        # compute norm for gradients that have been reduced
        params, grads = self._param_store.get_reduced_param_for_compute_norm(group_id=group_id, last_bucket=last_bucket)
        if len(params) == 0:
            grads = [self.padding_grad]
            params = [self.padding_tensor]

        if self._clip_grad_norm > 0:
            # this norm is before scaling, it will be very large
            norm = compute_norm(
                gradients=grads,
                parameters=params,
                last_stage=last_stage,
                previous_norm=previous_norm,
            )

        return norm

    def step(self, closure=None):
        """Performs a single optimization step.

        Args:
            closure (Callable, optional): A closure that reevaluates the model
                and returns the loss.
        Returns:
            Union[bool, float]: Whether the gradient is success updated, and the gradient.
        """
        assert closure is None, "closure is not supported by step()"

        # if not overlapping communication (no reduction hook is attached)
        # we need to manually reduce these gradients
        if not self._overlap_communication:
            for group_id in range(len(self._fp16_param_groups)):
                for param in self._fp16_param_groups[group_id]:
                    if param.grad is not None:
                        self._store_and_try_reduce_grads_by_bucket(param)

        # we need to reduce the gradients left in the communication bucket
        self._reduce_grads_stored_in_bucket(reduce_rank=None, last_bucket=True)

        # compute norm for gradients in the before bucket
        groups_norms = []
        for group_id in range(self.num_param_groups):
            groups_norms.append(self._compute_norm_with_stage(group_id=group_id))

        # clear reduced grads
        if self._overlap_communication:
            # grads in the last bucket is reduced
            self._comm_stream.synchronize()
            self._param_store.clear_grads_of_previous_reduced_params()

        # compute norm for gradients in the last bucket
        total_norms = []
        for group_id in range(self.num_param_groups):
            total_norms.append(
                self._compute_norm_with_stage(
                    group_id=group_id, last_bucket=True, last_stage=True, previous_norm=groups_norms[group_id]
                )
            )

        timer("sync_grad").start()
        self._sync_grad()
        timer("sync_grad").stop()

        return self._step(closure=closure, norms=total_norms)

    def _step(self, closure=None, norms=None):
        assert closure is None, "closure is not supported by step()"

        # check for overflow
        found_inf = False
        # if there is INF values in grades, compute_norm func would also returns -1
        # thus, we try to avoid call _check_overflow here
        # found_inf = self._check_overflow()
        # Because you may encounter inf when computing norm

        if -1 in norms:
            found_inf = True

        loss_scale = float(self.loss_scale.item())  # backup
        if gpc.config.model.dtype is not torch.float32:
            self.grad_scaler.update(found_inf)
        # update loss scale if overflow occurs
        if found_inf:
            if gpc.is_rank_for_log():
                logger.warning("Overflow occurs, please check it.")
                send_alert_message(address=gpc.config.alert_address, message="Overflow occurs, please check it.")
            self._grad_store._averaged_gradients = dict()
            self.zero_grad()
            return False, None

        # copy the grad of fp16 param to fp32 param
        single_grad_partition_groups = []
        for group_id in range(self.num_param_groups):
            # compute norm
            # The following operations are performed only on the rank to which parameters are assigned.
            if not self.param_group_has_params[group_id]:
                continue

            # create flat gradient for the flat fp32 params
            gradients = self._grad_store.get_averaged_gradients_by_group(group_id)
            with torch.no_grad():
                flat_fp16_avg_grads = flatten(gradients)
            self._grad_store.reset_average_gradients_by_group(group_id)
            gradients = None  # release cuda memory

            dtype = self._fp32_flat_param_groups_of_current_rank[group_id].dtype
            flat_fp32_avg_grads = flat_fp16_avg_grads.to(dtype)
            flat_fp16_avg_grads = None  # release cuda memory

            param_shape = self._fp32_flat_param_groups_of_current_rank[group_id].shape
            assert (
                param_shape == flat_fp32_avg_grads.shape
            ), f"fp32 param and grad have different shape {param_shape} vs {flat_fp32_avg_grads.shape}"

            single_grad_partition_groups.append(flat_fp32_avg_grads)
            device = self._fp32_flat_param_groups_of_current_rank[group_id].device
            self._fp32_flat_param_groups_of_current_rank[group_id].grad = flat_fp32_avg_grads.to(device)

        # unscale and clip grads
        # get the global norm
        global_norm_groups = []
        if self._clip_grad_norm > 0:
            for norm in norms:
                global_norm_groups.append(norm**0.5)

        # the following operations are performed only on the rank to which parameters are assigned.
        if gpc.config.model.dtype is not torch.float32:
            if len(single_grad_partition_groups) != 0:
                self._unscale_and_clip_grads(single_grad_partition_groups, global_norm_groups, loss_scale)

        # update the parameters
        timer("step").start()

        # For those ranks that are not assigned parameters, we just wait for other ranks
        # to send them updated their own parameters.
        if self.has_params:
            self.optim.step()
            # release the fp32 grad
            release_param_grad(self._fp32_flat_param_groups_of_current_rank.values())
            # update fp16 partition updated by the current rank
            for group_id in range(len(self._fp16_param_groups)):
                if self.param_group_has_params[group_id]:
                    fp16_param = self._param_store.get_flat_fp16_param_by_rank_group(
                        rank=self._zero_local_rank, group_id=group_id
                    )
                    fp32_param = self._fp32_flat_param_groups_of_current_rank[group_id]
                    fp16_param.data.copy_(fp32_param)

        # TODO: support broadcast overlap
        self.broadcast_params(overlap=False)

        timer("step").stop()
        # update gradients may not be needed here, because the sync_params function is used in initialization,
        # so synchronization is maintained
        return True, [global_norm / loss_scale for global_norm in global_norm_groups]

    def broadcast_params(self, overlap=False):
        handles = []

        for group_id in range(self.num_param_groups):
            for rank in range(self._zero_world_size):
                # The following operations are performed only on the rank to which parameters are assigned.
                if rank not in self.param_group_no_params_ranks[group_id]:
                    fp16_param = self._param_store.get_flat_fp16_param_by_rank_group(rank=rank, group_id=group_id)
                    # grank = gpc.get_ranks_in_group(group_type)[rank]  # need to convert to the global rank
                    # assert grank == rank, f"{grank} == {rank}"
                    g_rank = gpc.get_ranks_in_group(self._broadcast_parallel_mode)[rank]
                    handle = dist.broadcast(
                        fp16_param, src=g_rank, group=gpc.get_group(ParallelMode.ZERO1), async_op=True
                    )
                    handles.append(handle)

        if not overlap:
            for handle in handles:
                handle.wait()
        else:
            return handles

    ##################
    # FP16 Utilities #
    ##################

    def _check_overflow(self):
        # clear previous overflow record
        self._found_overflow.fill_(0.0)

        # check for overflow
        for group_id in range(len(self._fp16_param_groups)):
            # The following operations are performed only on the rank to which parameters are assigned.
            if self._zero_local_rank not in self.param_group_no_params_ranks[group_id]:
                for avg_grad in self._grad_store.get_averaged_gradients_by_group(group_id):
                    if avg_grad is not None and has_inf_or_nan(avg_grad):
                        self._found_overflow.fill_(1.0)
                        break
        dist.all_reduce(self._found_overflow, op=dist.ReduceOp.MAX, group=gpc.get_group(ParallelMode.GLOBAL))

        return self._found_overflow.item() > 0

    def _unscale_and_clip_grads(self, grad_groups_flat, total_norm_groups, loss_scale):
        # compute combined scale factor for this group
        combined_scale_groups = []

        if self._clip_grad_norm > 0.0:
            # norm is in fact norm*scale
            for group_id, total_norm in enumerate(total_norm_groups):
                combined_scale_groups.append(loss_scale)
                clip = ((total_norm / loss_scale) + 1e-6) / self._clip_grad_norm
                if clip > 1.0:
                    combined_scale_groups[group_id] = clip * loss_scale

        for group_id, grad in enumerate(grad_groups_flat):
            grad.data.mul_(1.0 / combined_scale_groups[group_id])

    def clip_grad_norm(self, model, max_norm):
        # will conduct in the step()
        pass

    def state_dict(self):
        states = {}
        grad_scaler = self.grad_scaler.state_dict()
        states["grad_scaler"] = grad_scaler
        optim_states = self.optim.state_dict()
        states["base_optim_states"] = optim_states

        flat_fp32_weights = {}
        for group_id, param in self._fp32_flat_param_groups_of_current_rank.items():
            if self._zero_local_rank not in self.param_group_no_params_ranks[group_id]:
                assert param.grad is None
                flat_fp32_weights[group_id] = param
        states["flat_fp32_weights"] = flat_fp32_weights
        states["zero_devide_optim_plan"] = self.params_per_rank_id_dict

        return states

    def load_state_dict(self, states):
        # TODO: Need to take into account the change in the number of DP.
        assert "grad_scaler" in states, "Not found grad_scaler state!"
        grad_scaler = states["grad_scaler"]
        self.grad_scaler.load_state_dict(grad_scaler)
        optim_states = states["base_optim_states"]
        self.optim.load_state_dict(optim_states)

        # load fp32 model weight.
        flat_fp32_weights = states["flat_fp32_weights"]
        assert set(flat_fp32_weights.keys()) == set(self._fp32_flat_param_groups_of_current_rank)
        for group_id, param in flat_fp32_weights.items():
            if self._zero_local_rank not in self.param_group_no_params_ranks[group_id]:
                self_param = self._fp32_flat_param_groups_of_current_rank[group_id]
                assert (
                    self_param.shape == param.shape
                ), f"The loaded parameter shape is inconsistent, {self_param.shape} != {param.shape}"
                self_param.data.copy_(param.data)

        # Load the fp16 model weights.
        for group_id in range(len(self._fp16_param_groups)):
            if self._zero_local_rank not in self.param_group_no_params_ranks[group_id]:
                fp16_param = self._param_store.get_flat_fp16_param_by_rank_group(
                    rank=self._zero_local_rank, group_id=group_id
                )
                fp32_param = self._fp32_flat_param_groups_of_current_rank[group_id]
                fp16_param.data.copy_(fp32_param)

        if "zero_devide_optim_plan" in states:
            self.params_per_rank_id_dict = states["zero_devide_optim_plan"]<|MERGE_RESOLUTION|>--- conflicted
+++ resolved
@@ -6,10 +6,6 @@
 
 import torch
 import torch.distributed as dist
-<<<<<<< HEAD
-=======
-from apex.multi_tensor_apply import multi_tensor_applier
->>>>>>> 0600b42c
 from torch.optim import Optimizer
 
 from internlm.core.context import Config, ParallelMode
@@ -35,23 +31,9 @@
 from internlm.utils.logger import get_logger
 from internlm.utils.megatron_timers import megatron_timer as timer
 
-<<<<<<< HEAD
 from .utils import compute_norm
-=======
+
 inf = math.inf
-logger = get_logger(__file__)
-
-
-def calc_l2_norm(grads):
-    norm = 0.0
-    if len(grads) > 0:
-        dummy_overflow_buf = torch.cuda.IntTensor([0])
-        norm, _ = multi_tensor_applier(
-            amp_C.multi_tensor_l2norm, dummy_overflow_buf, [grads], False  # no per-parameter norm
-        )
-    return norm
->>>>>>> 0600b42c
-
 logger = get_logger(__file__)
 
 
