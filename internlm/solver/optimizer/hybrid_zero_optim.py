#!/usr/bin/env python
# -*- encoding: utf-8 -*-

import math
from functools import partial
from itertools import product

import torch
import torch.distributed as dist
from torch.optim import Optimizer

from internlm.core.context import Config, ParallelMode
from internlm.core.context import global_context as gpc
from internlm.model.utils import is_moe_param
from internlm.monitor import send_alert_message
from internlm.solver.optimizer.store import (
    BucketStore,
    GradientStore,
    ParameterStore,
    TensorBucket,
)
from internlm.solver.optimizer.utils import (
    DynamicGradScaler,
    ParamBcastSyncHandler,
    flatten,
    get_grad_accumulate_object,
    has_inf_or_nan,
    reduce_tensor,
    release_param_grad,
    split_half_float_double,
    sync_param,
)
from internlm.utils.common import get_current_device
from internlm.utils.logger import get_logger
from internlm.utils.megatron_timers import megatron_timer as timer
from internlm.utils.timeout import llm_timeout

from .utils import compute_norm

inf = math.inf
logger = get_logger(__file__)


class BaseOptimizer(Optimizer):
    """
    Base Optimizer.
    """

    def __init__(self, optim: Optimizer):  # pylint: disable=W0231
        self.optim = optim

    @property
    def param_groups(self):
        return self.optim.param_groups

    @property
    def defaults(self):
        return self.optim.defaults

    def add_param_group(self, *args, **kwargs):
        return self.optim.add_param_group(*args, **kwargs)

    def step(self, *args, **kwargs):
        return self.optim.step(*args, **kwargs)

    def zero_grad(self, *args, **kwargs):
        self.optim.zero_grad(*args, **kwargs)

    def load_state_dict(self, *args, **kwargs):
        self.optim.load_state_dict(*args, **kwargs)

    def state_dict(self):
        return self.optim.state_dict()

    def backward(self, loss):
        loss.backward()

    def backward_by_grad(self, tensor, grad):
        torch.autograd.backward(tensors=tensor, grad_tensors=grad)

    def clip_grad_norm(self):
        pass


class HybridZeroOptimizer(BaseOptimizer):
    """
    Hybrid Zero Optimizer.
    """

    def __init__(
        self,
        optimizer: Optimizer,
        cpu_offload=False,
        grad_scal_cfg: Config = None,
        zero_cfg: Config = None,
        param_bcast_sync_handler: ParamBcastSyncHandler = None,
    ):
        # DynamicGradScaler related args
        if gpc.config.model.dtype is torch.float32:
            initial_scale = 1
        else:
            initial_scale = grad_scal_cfg.fp16.initial_scale
        min_scale = grad_scal_cfg.fp16.min_scale
        growth_interval = grad_scal_cfg.fp16.growth_interval
        growth_factor = grad_scal_cfg.growth_factor
        backoff_factor = grad_scal_cfg.backoff_factor
        hysteresis = grad_scal_cfg.hysteresis
        max_scale = grad_scal_cfg.max_scale

        # Zero related args
        reduce_bucket_size = zero_cfg.reduce_bucket_size
        clip_grad_norm = zero_cfg.clip_grad_norm
        self._overlap_sync_grad = zero_cfg.overlap_sync_grad
        self._overlap_sync_param = zero_cfg.overlap_sync_param

        super().__init__(optim=optimizer)

        self._dtype = self.optim.param_groups[0]["params"][0].dtype
        self._cpu_offload = cpu_offload
        self._zero_local_rank = gpc.get_local_rank(ParallelMode.ZERO1)
        self._zero_world_size = gpc.get_world_size(ParallelMode.ZERO1)
        self._broadcast_parallel_mode = ParallelMode.ZERO1

        # ParameterStore will manage the tensor buffers used for zero
        # it will not manage the tensors used by mixed precision training
        self._param_store = ParameterStore(ParallelMode.ZERO1)
        self._grad_store = GradientStore(ParallelMode.DATA)
<<<<<<< HEAD
        self._non_moe_bucket_store = BucketStore(ParallelMode.DATA)
        self._moe_bucket_store = BucketStore(ParallelMode.EXPERT_DATA)
=======
        self._bucket_store = BucketStore(ParallelMode.DATA)
        self._bucket_in_progress = []
>>>>>>> 17bc5f56

        # fp16 and fp32 params for mixed precision training
        self._fp16_param_groups = dict()
        self._fp32_flat_param_groups_of_current_rank = dict()

        # communication params
        # self._overlap_communication = overlap_communication
        self._reduce_bucket_size = reduce_bucket_size

        self._comm_bcast_stream = torch.cuda.Stream()

        # gradient scaler
        self.grad_scaler = DynamicGradScaler(
            initial_scale=initial_scale,
            min_scale=min_scale,
            growth_factor=growth_factor,
            backoff_factor=backoff_factor,
            growth_interval=growth_interval,
            hysteresis=hysteresis,
            max_scale=max_scale,
        )
        self._found_overflow = torch.cuda.FloatTensor([0], device=get_current_device())

        # gradient clipping
        self._clip_grad_norm = clip_grad_norm

        # need to record the rank in which parameter groups are not assigned parameters.
        self.param_group_has_params = []
        self.param_group_no_params_ranks = []
        self.padding_grad = torch.zeros([32], dtype=self._dtype, device=get_current_device())
        self.padding_tensor = torch.zeros([32], dtype=self._dtype, device=get_current_device())

        self.rank_unique_id = (
            f"gpus-{gpc.get_world_size(ParallelMode.GLOBAL)}_"
            + f"pp-{gpc.get_local_rank(ParallelMode.PIPELINE)}_"
            + f"tp-{gpc.get_local_rank(ParallelMode.TENSOR)}_"
            + f"zo-{self._zero_local_rank}.pt"
        )
        self.params_per_rank_id_dict = []
        self._param_bcast_sync_handler = param_bcast_sync_handler
        if self._overlap_sync_param:
            assert self._param_bcast_sync_handler is not None

        # iterate over the param group in the optimizer
        # partition these param groups for data parallel training
        # and add buffers to parameter store for future access
        for group_id, param_group in enumerate(self.optim.param_groups):
            group_params = param_group["params"]

            # add the fp16 params to fp16_param_groups for bookkeeping
            self._fp16_param_groups[group_id] = group_params

            # assign parameters to ranks the params in the list are sorted
            params_per_rank, no_params_ranks = self._partition_param_list(param_group)
            self.param_group_no_params_ranks.append(no_params_ranks)
            self.param_group_has_params.append(self._zero_local_rank not in no_params_ranks)

            # store the mapping between param to rank each param should belong to only one rank.
            # we can skip the moe param and do not keep them in _param_store to save memory
            # (means we need to deal with moe param in a different way), but it will increase
            # complexity and reduce code readablity.
            for rank, params in enumerate(params_per_rank):
                # check whether any rank is not assigned params.
                if len(params) != 0:
                    self._param_store.add_fp16_param_list_by_rank_group(rank, group_id, params)
                    for param in params:
                        setattr(param, "group_id", group_id)
                        self._param_store.set_param_to_rank(param, rank)

            # move to cpu to make room to create the flat tensor
            for param in group_params:
                param.data = param.data.cpu()

            # flatten the reordered tensors
            for rank in range(self._zero_world_size):
                # No flat fp16 buffer is allocated if the process has no parameters.
                if rank not in self.param_group_no_params_ranks[group_id]:
                    tensor_list = self._param_store.get_fp16_params_by_rank_group(rank, group_id)
                    with torch.no_grad():
                        flat_tensor = flatten(tensor_list)
                    flat_tensor = flat_tensor.data.cuda()
                    self._param_store.add_flat_fp16_param_by_rank_group(rank, group_id, flat_tensor)
                    sync_param(flat_tensor=flat_tensor, tensor_list=tensor_list)

            # create a copy of fp32 weights of the parameters for which this rank is responsible
            # No flat fp32 buffer is allocated if the process has no parameters.
            if self.param_group_has_params[group_id]:
                fp16_flat_current_rank = self._param_store.get_flat_fp16_param_by_rank_group(
                    self._zero_local_rank, group_id
                )
                fp32_flat_current_rank = fp16_flat_current_rank.float()
                device = "cpu" if self._cpu_offload else get_current_device()
                fp32_flat_current_rank = fp32_flat_current_rank.to(device)
                fp32_flat_current_rank.requires_grad = True
                self._fp32_flat_param_groups_of_current_rank[group_id] = fp32_flat_current_rank

                # need to replace the params in the `params` field in the optimizer
                # so that when the optimizer calls step(), it only updates the tensors
                # managed by this data parallel rank
                param_group["params"] = [fp32_flat_current_rank]

            # set reduction state
            for param in self._fp16_param_groups[group_id]:
                self._param_store.set_param_reduction_state(param, False)

        assert len(self._fp16_param_groups) != 0

        # If a rank is not assigned any arguments, 'has_params' is False.
        self.has_params = sum(self.param_group_has_params) != 0
        # flag used to skip unnecessary gradient reduce operation when gradient accumulation is enabled.
        self.skip_grad_reduce = False

        # reduction hook is only used if overlapping communication
        # if it is stage 1 without overlapping, no hook will be attached
        if self._overlap_sync_grad:
            self._attach_reduction_hook()

    @property
    def zero_local_rank(self):
        return self._zero_local_rank

    @property
    def zero_world_size(self):
        return self._zero_world_size

    @property
    def dtype(self):
        return self._dtype

    @property
    def loss_scale(self):
        return self.grad_scaler.scale

    @property
    def num_param_groups(self):
        return len(self._fp16_param_groups)

    def _partition_param_list(self, param_group):
        no_params_ranks = []
        params_per_rank = [[] for _ in range(self._zero_world_size)]
        numel_per_rank = [0 for _ in range(self._zero_world_size)]
        self.params_per_rank_id_dict.append([[] for _ in range(self._zero_world_size)])
        param_list = param_group["params"]

        if self._is_moe_group(param_group):
            # for moe group, we do not need to partition the params, just add current
            # params to params_per_rank[_zero_local_rank]
            params_per_rank[self._zero_local_rank] = list(param_list)
            self.params_per_rank_id_dict[-1][self._zero_local_rank].append(None)
            no_params_ranks = list(range(self._zero_world_size))
            no_params_ranks.pop(self._zero_local_rank)

        else:
            sorted_params = sorted(param_list, key=lambda x: x.numel(), reverse=True)
            for i, param in enumerate(sorted_params):
                global_id = str(i)
                for j in range(len(param.size())):
                    global_id = "_".join([global_id, str(param.size()[j])])
                if self._overlap_sync_param:
                    rank_to_go = self._param_bcast_sync_handler.get_rank_by_param(param)
                else:
                    rank_to_go = numel_per_rank.index(min(numel_per_rank))
                params_per_rank[rank_to_go].append(param)
                self.params_per_rank_id_dict[-1][rank_to_go].append(global_id)
                numel_per_rank[rank_to_go] += param.numel()

            # check whether any rank is not assigned to parameters.
            for rank, params in enumerate(params_per_rank):
                if len(params) == 0:
                    no_params_ranks.append(rank)

            if gpc.is_rank_for_log():
                logger.info(  # pylint: disable=W1203
                    f"Number of elements on ranks: {numel_per_rank}, rank:{gpc.get_global_rank()}"
                )

        return params_per_rank, set(no_params_ranks)

    def _is_moe_group(self, param_group):
        return "moe" in param_group.keys() and param_group["moe"]

    def _is_norm_group(self, param_group):
        return "norm" in param_group.keys() and param_group["norm"]

    def _is_gate_group(self, param_group):
        return "gate" in param_group.keys() and param_group["gate"]

    def _attach_reduction_hook(self):
        # we iterate over the fp16 params
        # on each param, we register a hook to its AccumulateGrad object
        for group_id in range(self.num_param_groups):
            param_group = self._fp16_param_groups[group_id]
            for param in param_group:
                # we should not reduce the param in moe
                if param.requires_grad:
                    reduce_rank = None

                    def _define_and_attach(param, reduce_rank=None):
                        # get the AccumulateGrad object of the param itself
                        # If these objects are not kept, reduction hooks may not be attached successfully.
                        accum_grad_obj = get_grad_accumulate_object(param)
                        self._grad_store.add_accumulate_grad_object(accum_grad_obj)

                        reduction_func = partial(
                            self._store_and_try_reduce_grads_by_bucket,
                            param=param,
                            reduce_rank=reduce_rank,
                        )

                        # define hook
                        # NOT IMPORTANT BUT GOOD TO KNOW:
                        # args here is not grad, but allow_unreacable and accumulate_grad
                        def reduce_grad_hook(*args):  # pylint: disable=W0613
                            if self.skip_grad_reduce is False:
                                reduction_func()

                        accum_grad_obj.register_hook(reduce_grad_hook)

                    _define_and_attach(param, reduce_rank)

    def _store_and_try_reduce_grads_by_bucket(self, param, reduce_rank=None):
        param_size = param.numel()

        # check if the bucket is full
        # if full, will reduce the grads already in the bucket
        # after reduction, the bucket will be empty
        if is_moe_param(param):
            current_bucket = self._moe_bucket_store
        else:
            current_bucket = self._non_moe_bucket_store

        if current_bucket.num_elements_in_bucket(reduce_rank) + param_size > self._reduce_bucket_size:
            self._reduce_grads_stored_in_bucket(current_bucket, reduce_rank, last_bucket=False)

        # the param must not be reduced to ensure correctness
        is_param_reduced = self._param_store.is_param_reduced(param)
        if is_param_reduced:
            msg = (
                f"Parameter of size ({param.size()}) has already been reduced, "
                + "duplicate reduction will lead to arithmetic incorrectness"
            )
            raise RuntimeError(msg)

        # the param must have grad for reduction
        assert param.grad is not None, f"Parameter of size ({param.size()}) has None grad, cannot be reduced"

        current_bucket.add_num_elements_in_bucket(param_size, reduce_rank)
        current_bucket.add_grad(param.grad, reduce_rank)
        current_bucket.add_param(param, reduce_rank)

    def _reduce_grads_stored_in_bucket(self, current_bucket, reduce_rank=None, last_bucket=False):
        # reduce grads
        self._reduce_grads_by_rank(
            reduce_rank=reduce_rank,
            grads=current_bucket.get_grad(reduce_rank=reduce_rank),
            bucket_size=current_bucket.num_elements_in_bucket(reduce_rank),
            dp_parallel_mode=current_bucket.get_dp_parallel_mode(),
        )

        params_in_bucket = current_bucket.get_param(reduce_rank=reduce_rank)

        for param in params_in_bucket:
            # the is_param_reduced flag should be False showing that
            # this param is not reduced before calling self._reduce_grads_by_rank
            is_param_reduced = self._param_store.is_param_reduced(param)

            if is_param_reduced:
                msg = (
                    f"Parameter of size ({param.size()}) has been reduced, "
                    + "duplicate reduction will lead to arithmetic incorrectness"
                )
                raise RuntimeError(msg)

            # update the flag
            self._param_store.set_param_reduction_state(param, True)

            if self._param_store.belongs_to_current_rank(param):
                self._param_store.add_reduced_param_for_compute_norm(param, last_bucket)
            else:
                self._param_store.add_previous_reduced_param(param)

        current_bucket.reset_by_rank(reduce_rank)

    def _reduce_grads_by_rank(self, reduce_rank, grads, bucket_size, dp_parallel_mode):
        grad_buckets_by_dtype = split_half_float_double(grads)
        next_bucket_list = []
        # add parameters into bucket for reduction
        for tensor_list in grad_buckets_by_dtype:
            param_bucket = TensorBucket(size=bucket_size)
            for tensor in tensor_list:
                param_bucket.add_to_bucket(tensor, allow_oversize=True)
<<<<<<< HEAD
                if param_bucket.is_full_or_oversized():
                    self._reduce_and_copy(
                        bucket=param_bucket, reduce_rank=reduce_rank, dp_parallel_mode=dp_parallel_mode
                    )
                    param_bucket.empty()
            if not param_bucket.is_empty():
                self._reduce_and_copy(bucket=param_bucket, reduce_rank=reduce_rank, dp_parallel_mode=dp_parallel_mode)

    def _reduce_and_copy(self, bucket: TensorBucket, reduce_rank, dp_parallel_mode):
        if self._overlap_communication:
            self._comm_stream.synchronize()
            self._param_store.clear_grads_of_previous_reduced_params()

        with torch.cuda.stream(self._comm_stream):
            flat = bucket.flatten()
            reduced_flat = reduce_tensor(
                tensor=flat,
                dtype=self.dtype,
                dst_rank=reduce_rank,
                parallel_mode=dp_parallel_mode,
            )
=======
            if not param_bucket.is_empty():
                self._reduce_and_copy(bucket=param_bucket, reduce_rank=reduce_rank)
            next_bucket_list.append(param_bucket)

        # wait for the completion of previouce bucket list reduction, and do unflatten_and_copy()
        # here we can also overlap the communication with some memcpy operation caused by bucket.flatten()
        for bucket in self._bucket_in_progress:
            bucket.commu_handle.wait()
            bucket.unflatten_and_copy()
            bucket.empty()
        self._bucket_in_progress = []
        self._param_store.clear_grads_of_previous_reduced_params()

        # after the completion of bucket list reduction, add new buckets into _bucket_in_progress
        self._bucket_in_progress = next_bucket_list.copy()

    def _reduce_and_copy(self, bucket: TensorBucket, reduce_rank):
        # flatten the tensors and do allreduce
        bucket.flatten()
        bucket.commu_handle = reduce_tensor(
            tensor=bucket.get_flat_tensor(),
            dtype=None,
            dst_rank=reduce_rank,
            parallel_mode=ParallelMode.DATA,
        )
>>>>>>> 17bc5f56

        # update the reduced tensor
        if reduce_rank is None or reduce_rank == self._zero_local_rank:
            bucket.set_unflatten_and_copy_flag(flag=True)

    def _has_inf_or_nan(self, tensor):
        try:
            tensor_mean = float(tensor.mean())
        except RuntimeError as instance:
            # We want to check if inst is actually an overflow exception.
            # RuntimeError could come from a different error.
            # If so, we still want the exception to propagate.
            if "value cannot be converted" not in instance.args[0]:
                raise
            return True
        else:
            if tensor_mean == float("inf") or tensor_mean == -float("inf"):
                return True
            return False

    def _sync_grad(self):
        # update param already reduced flag
        reduction_states = self._param_store.get_param_reduction_states()
        for tensor, _ in reduction_states.items():
            reduction_states[tensor] = False
        self._param_store.reset_reduced_data_for_compute_norm()

        # accumulate gradient
        avg_gradients = self._grad_store._averaged_gradients
        for group_id in range(self.num_param_groups):
            # the following operations are performed only on the rank to which parameters are assigned.
            if self._zero_local_rank not in self.param_group_no_params_ranks[group_id]:
                param_group = self._param_store.get_fp16_params_by_rank_group(self._zero_local_rank, group_id)

                if group_id not in avg_gradients:
                    avg_gradients[group_id] = []

                param_idx = 0
                for param in param_group:
                    if param.grad is not None:
                        if len(avg_gradients[group_id]) == param_idx:
                            avg_gradients[group_id].append(param.grad)
                        else:
                            avg_gradients[group_id][param_idx].add_(param.grad)
                        param_idx += 1

        # the gradients needed are stored in the avg_gradients buffer
        # thus, can clear this
        self.zero_grad()

    def zero_grad(self, set_to_none=True):
        """
        Set parameter gradients to zero. If set_to_none = True, gradient
        will be set to None to save memory.

        :param set_to_none: Whether set the gradient to None. Default value is True.
        :type set_to_none: bool
        """
        for _, param_group in self._fp16_param_groups.items():
            for param in param_group:
                if set_to_none:
                    param.grad = None
                elif param.grad is not None:
                    param.grad.detach()
                    param.grad.zero_()
                else:
                    pass

    def backward(self, loss, retain_graph=False):
        loss = self.loss_scale * loss
        loss.backward(retain_graph=retain_graph)

        # Gradients may not be fully synchronized here.

    def _compute_norm_with_stage(
        self,
        group_id: int = 0,
        last_bucket: bool = False,
        last_stage: bool = False,
        previous_norm=None,
    ):
        # compute norm for gradients that have been reduced
        params, grads = self._param_store.get_reduced_param_for_compute_norm(group_id=group_id, last_bucket=last_bucket)
        if len(params) == 0:
            grads = [self.padding_grad]
            params = [self.padding_tensor]

        norm = 0
        if self._clip_grad_norm > 0:
            # this norm is before scaling, it will be very large
            norm = compute_norm(
                gradients=grads,
                parameters=params,
                last_stage=last_stage,
                previous_norm=previous_norm,
            )

        return norm

    def _compute_norm_with_moe_group(self, group_id):
        params = self._param_store.get_fp16_params_by_rank_group(group_id=group_id, rank=self._zero_local_rank)
        # wo do not get the average grad for moe parameters, so we have to constuct the gradients list here.
        # Maybe this can be optimized.
        grads = [p.grad for p in params]

        if len(params) == 0:
            grads = [self.padding_grad]
            params = [self.padding_tensor]

        norm = 0
        if self._clip_grad_norm > 0:
            norm = compute_norm(
                gradients=grads,
                parameters=params,
                last_stage=True,
                is_moe_group=True,
            )

        # Need to allreduce(avg) the norms across different ranks because moe params will not be synced during allreduce
        # model and zero have been reduced!!!
        pg = gpc.get_group(ParallelMode.DATA)
        scaled_norm = norm * 1.0 / float(gpc.get_world_size(ParallelMode.DATA))
        scaled_norm_tensor = torch.tensor(scaled_norm, device=get_current_device(), dtype=torch.float)
        dist.all_reduce(scaled_norm_tensor, group=pg)
        all_groups_norm = scaled_norm_tensor.item()
        return all_groups_norm

    @llm_timeout(func_name="optim_step")
    def step(self, closure=None):
        """Performs a single optimization step.

        Args:
            closure (Callable, optional): A closure that reevaluates the model
                and returns the loss.
        Returns:
            Union[bool, float]: Whether the gradient is success updated, and the gradient.
        """
        assert closure is None, "closure is not supported by step()"

        # if not overlapping communication (no reduction hook is attached)
        # we need to manually reduce these gradients
        if not self._overlap_sync_grad:
            for group_id in range(len(self._fp16_param_groups)):
                for param in self._fp16_param_groups[group_id]:
                    # we should not reduce the param in moe
                    if param.grad is not None:
                        self._store_and_try_reduce_grads_by_bucket(param)

        # we need to reduce the gradients left in the communication bucket
        self._reduce_grads_stored_in_bucket(self._non_moe_bucket_store, reduce_rank=None, last_bucket=True)
        self._reduce_grads_stored_in_bucket(self._moe_bucket_store, reduce_rank=None, last_bucket=True)

        # compute norm for gradients in the before bucket
        groups_norms = []
        for group_id in range(self.num_param_groups):
            if self._is_moe_group(self.optim.param_groups[group_id]):
                groups_norms.append(None)
            else:
                groups_norms.append(self._compute_norm_with_stage(group_id=group_id))

        # clear reduced grads
        # grads in the last bucket is reduced
        for bucket in self._bucket_in_progress:
            bucket.commu_handle.wait()
            bucket.unflatten_and_copy()
            bucket.empty()
        self._bucket_in_progress = []
        self._param_store.clear_grads_of_previous_reduced_params()

        # compute norm for gradients in the last bucket
        total_norms = {}
        for group_id in range(self.num_param_groups):
            group_name = self.param_groups[group_id]["name"] if "name" in self.param_groups[group_id] else "default"
            group_name = f"{group_id}_{group_name}"
            if self._is_moe_group(self.optim.param_groups[group_id]):
                total_norms[group_name] = self._compute_norm_with_moe_group(group_id=group_id)
            else:
                total_norms[group_name] = self._compute_norm_with_stage(
                    group_id=group_id,
                    last_bucket=True,
                    last_stage=True,
                    previous_norm=groups_norms[group_id],
                )

        timer("sync_grad").start()
        self._sync_grad()
        timer("sync_grad").stop()

        return self._step(closure=closure, norms=total_norms)

    def _step(self, closure=None, norms=None):
        assert closure is None, "closure is not supported by step()"

        # check for overflow
        found_inf = False
        found_nan = False
        # if there is INF values in grades, compute_norm func would also returns -1
        # thus, we try to avoid call _check_overflow here
        # found_inf = self._check_overflow()
        # Because you may encounter inf when computing norm

        if -1 in norms.values():
            found_inf = True

        if -2 in norms.values():
            found_nan = True

        loss_scale = float(self.loss_scale.item())  # backup
        if gpc.config.model.dtype is not torch.float32:
            self.grad_scaler.update(found_inf)

        # update loss scale if overflow occurs
        if found_inf:
            if gpc.is_rank_for_log():
                logger.warning("Overflow occurs, please check it.")
                send_alert_message(
                    address=gpc.config.monitor.alert.feishu_alert_address,
                    message="Overflow occurs, please check it.",
                )
            self._grad_store._averaged_gradients = dict()
            self.zero_grad()
            return False, norms

        if found_nan:
            if gpc.is_rank_for_log():
                logger.warning("Nan grad norm occurs, please check it.")
                send_alert_message(
                    address=gpc.config.monitor.alert.feishu_alert_address,
                    message="Nan grad norm  occurs, please check it.",
                )
            self._grad_store._averaged_gradients = dict()
            self.zero_grad()
            return False, norms

        # copy the grad of fp16 param to fp32 param
        single_grad_partition_groups = []
        for group_id in range(self.num_param_groups):
            # compute norm
            # The following operations are performed only on the rank to which parameters are assigned.
            if not self.param_group_has_params[group_id]:
                continue

            # create flat gradient for the flat fp32 params
            gradients = self._grad_store.get_averaged_gradients_by_group(group_id)
            with torch.no_grad():
                flat_fp16_avg_grads = flatten(gradients)
            self._grad_store.reset_average_gradients_by_group(group_id)
            gradients = None  # release cuda memory

            dtype = self._fp32_flat_param_groups_of_current_rank[group_id].dtype
            flat_fp32_avg_grads = flat_fp16_avg_grads.to(dtype)
            flat_fp16_avg_grads = None  # release cuda memory

            param_shape = self._fp32_flat_param_groups_of_current_rank[group_id].shape
            assert (
                param_shape == flat_fp32_avg_grads.shape
            ), f"fp32 param and grad have different shape {param_shape} vs {flat_fp32_avg_grads.shape}"

            # Parameters shared within a TP group, such as norm and moe gate, have precision inconsistency in gradients.
            # Therefore, it is recommended to synchronize gradients within the TP group to eliminate accumulated errors.
            if self._is_norm_group(self.optim.param_groups[group_id]):
                dist.all_reduce(
                    flat_fp32_avg_grads,
                    op=dist.ReduceOp.AVG,
                    group=gpc.get_group(ParallelMode.TENSOR),
                )

            if self._is_gate_group(self.optim.param_groups[group_id]):
                dist.all_reduce(
                    flat_fp32_avg_grads,
                    op=dist.ReduceOp.AVG,
                    group=gpc.get_group(ParallelMode.TENSOR),
                )

            single_grad_partition_groups.append(flat_fp32_avg_grads)
            device = self._fp32_flat_param_groups_of_current_rank[group_id].device
            self._fp32_flat_param_groups_of_current_rank[group_id].grad = flat_fp32_avg_grads.to(device)

        # unscale and clip grads
        # get the global norm
        global_norm_groups = {}
        if self._clip_grad_norm > 0:
            for group_name, norm in norms.items():
                global_norm_groups[group_name] = norm**0.5

        # the following operations are performed only on the rank to which parameters are assigned.
        if gpc.config.model.dtype is not torch.float32:
            if len(single_grad_partition_groups) != 0 and self._clip_grad_norm > 0:
                self._unscale_and_clip_grads(
                    single_grad_partition_groups,
                    list(global_norm_groups.values()),
                    loss_scale,
                )

        # update the parameters
        timer("step").start()

        # For those ranks that are not assigned parameters, we just wait for other ranks
        # to send them updated their own parameters.
        if self.has_params:
            self.optim.step()
            # release the fp32 grad
            release_param_grad(self._fp32_flat_param_groups_of_current_rank.values())
            # update fp16 partition updated by the current rank
            for group_id in range(len(self._fp16_param_groups)):
                if self.param_group_has_params[group_id]:
                    fp16_param = self._param_store.get_flat_fp16_param_by_rank_group(
                        rank=self._zero_local_rank, group_id=group_id
                    )
                    fp32_param = self._fp32_flat_param_groups_of_current_rank[group_id]
                    fp16_param.data.copy_(fp32_param)

        torch.cuda.synchronize()
        with torch.cuda.stream(self._comm_bcast_stream):
            self.broadcast_params()

        timer("step").stop()

        # update gradients may not be needed here, because the sync_params function is used in initialization,
        # so synchronization is maintained
        for group_name, global_norm in global_norm_groups.items():
            global_norm_groups[group_name] = global_norm / loss_scale
        return True, global_norm_groups

    def broadcast_params(self):
        handles = []

        for rank, group_id in product(range(self._zero_world_size), range(self.num_param_groups)):
            if self._is_moe_group(self.optim.param_groups[group_id]):
                continue
            # The following operations are performed only on the rank to which parameters are assigned.
            if rank in self.param_group_no_params_ranks[group_id]:
                continue
            fp16_param = self._param_store.get_flat_fp16_param_by_rank_group(rank=rank, group_id=group_id)
            # grank = gpc.get_ranks_in_group(group_type)[rank]  # need to convert to the global rank
            # assert grank == rank, f"{grank} == {rank}"
            g_rank = gpc.get_ranks_in_group(self._broadcast_parallel_mode)[rank]
            handle = dist.broadcast(
                fp16_param,
                src=g_rank,
                group=gpc.get_group(ParallelMode.ZERO1),
                async_op=True,
            )

            if self._overlap_sync_param:
                self._param_bcast_sync_handler.add_bcast_handle(rank, handle)
            else:
                handles.append(handle)

        for handle in handles:
            handle.wait()

    ##################
    # FP16 Utilities #
    ##################

    def _check_overflow(self):
        # clear previous overflow record
        self._found_overflow.fill_(0.0)

        # check for overflow
        for group_id in range(len(self._fp16_param_groups)):
            # The following operations are performed only on the rank to which parameters are assigned.
            if self._zero_local_rank not in self.param_group_no_params_ranks[group_id]:
                for avg_grad in self._grad_store.get_averaged_gradients_by_group(group_id):
                    if avg_grad is not None and has_inf_or_nan(avg_grad):
                        self._found_overflow.fill_(1.0)
                        break
        dist.all_reduce(
            self._found_overflow,
            op=dist.ReduceOp.MAX,
            group=gpc.get_group(ParallelMode.GLOBAL),
        )

        return self._found_overflow.item() > 0

    def _unscale_and_clip_grads(self, grad_groups_flat, total_norm_groups, loss_scale):
        # compute combined scale factor for this group
        combined_scale_groups = []

        if self._clip_grad_norm > 0.0:
            # norm is in fact norm*scale
            for group_id, total_norm in enumerate(total_norm_groups):
                combined_scale_groups.append(loss_scale)
                clip = ((total_norm / loss_scale) + 1e-6) / self._clip_grad_norm
                if clip > 1.0:
                    combined_scale_groups[group_id] = clip * loss_scale

        for group_id, grad in enumerate(grad_groups_flat):
            grad.data.mul_(1.0 / combined_scale_groups[group_id])

    def clip_grad_norm(self, model, max_norm):
        # will conduct in the step()
        pass

    def state_dict(self):
        states = {}
        grad_scaler = self.grad_scaler.state_dict()
        states["grad_scaler"] = grad_scaler
        optim_states = self.optim.state_dict()
        states["base_optim_states"] = optim_states

        flat_fp32_weights = {}
        for group_id, param in self._fp32_flat_param_groups_of_current_rank.items():
            if self._zero_local_rank not in self.param_group_no_params_ranks[group_id]:
                assert param.grad is None
                flat_fp32_weights[group_id] = param
        states["flat_fp32_weights"] = flat_fp32_weights
        states["zero_devide_optim_plan"] = self.params_per_rank_id_dict

        return states

    def load_state_dict(self, states):
        # TODO: Need to take into account the change in the number of DP.
        assert "grad_scaler" in states, "Not found grad_scaler state!"
        grad_scaler = states["grad_scaler"]
        self.grad_scaler.load_state_dict(grad_scaler)
        optim_states = states["base_optim_states"]
        self.optim.load_state_dict(optim_states)

        # load fp32 model weight.
        flat_fp32_weights = states["flat_fp32_weights"]
        assert set(flat_fp32_weights.keys()) == set(self._fp32_flat_param_groups_of_current_rank)
        for group_id, param in flat_fp32_weights.items():
            if self._zero_local_rank not in self.param_group_no_params_ranks[group_id]:
                self_param = self._fp32_flat_param_groups_of_current_rank[group_id]
                assert (
                    self_param.shape == param.shape
                ), f"The loaded parameter shape is inconsistent, {self_param.shape} != {param.shape}"
                self_param.data.copy_(param.data)

        # Load the fp16 model weights.
        for group_id in range(len(self._fp16_param_groups)):
            if self._zero_local_rank not in self.param_group_no_params_ranks[group_id]:
                fp16_param = self._param_store.get_flat_fp16_param_by_rank_group(
                    rank=self._zero_local_rank, group_id=group_id
                )
                fp32_param = self._fp32_flat_param_groups_of_current_rank[group_id]
                fp16_param.data.copy_(fp32_param)

        if "zero_devide_optim_plan" in states:
            self.params_per_rank_id_dict = states["zero_devide_optim_plan"]


def reload_zero_fp32_buff(optimizer):
    # If we use AMP optimizer, we need to update its fp32 buffer as newly loaded weights value.
    # Or we must ensure that loading model weights must be done before zero is initialized.
    if isinstance(optimizer, HybridZeroOptimizer):
        for group_id, param_group in enumerate(optimizer.optim.param_groups):
            if optimizer.param_group_has_params[group_id]:
                # flatten fp16 params have already been updated by 'load_model_checkpoint'
                fp16_flat_current_rank = optimizer._param_store.get_flat_fp16_param_by_rank_group(
                    optimizer._zero_local_rank, group_id
                )
                # param_group["params"] is fp32 flatten optimizer states of this zero rank.
                param_group["params"][0].data.copy_(fp16_flat_current_rank.float())<|MERGE_RESOLUTION|>--- conflicted
+++ resolved
@@ -125,13 +125,9 @@
         # it will not manage the tensors used by mixed precision training
         self._param_store = ParameterStore(ParallelMode.ZERO1)
         self._grad_store = GradientStore(ParallelMode.DATA)
-<<<<<<< HEAD
         self._non_moe_bucket_store = BucketStore(ParallelMode.DATA)
         self._moe_bucket_store = BucketStore(ParallelMode.EXPERT_DATA)
-=======
-        self._bucket_store = BucketStore(ParallelMode.DATA)
         self._bucket_in_progress = []
->>>>>>> 17bc5f56
 
         # fp16 and fp32 params for mixed precision training
         self._fp16_param_groups = dict()
@@ -423,31 +419,8 @@
             param_bucket = TensorBucket(size=bucket_size)
             for tensor in tensor_list:
                 param_bucket.add_to_bucket(tensor, allow_oversize=True)
-<<<<<<< HEAD
-                if param_bucket.is_full_or_oversized():
-                    self._reduce_and_copy(
-                        bucket=param_bucket, reduce_rank=reduce_rank, dp_parallel_mode=dp_parallel_mode
-                    )
-                    param_bucket.empty()
             if not param_bucket.is_empty():
                 self._reduce_and_copy(bucket=param_bucket, reduce_rank=reduce_rank, dp_parallel_mode=dp_parallel_mode)
-
-    def _reduce_and_copy(self, bucket: TensorBucket, reduce_rank, dp_parallel_mode):
-        if self._overlap_communication:
-            self._comm_stream.synchronize()
-            self._param_store.clear_grads_of_previous_reduced_params()
-
-        with torch.cuda.stream(self._comm_stream):
-            flat = bucket.flatten()
-            reduced_flat = reduce_tensor(
-                tensor=flat,
-                dtype=self.dtype,
-                dst_rank=reduce_rank,
-                parallel_mode=dp_parallel_mode,
-            )
-=======
-            if not param_bucket.is_empty():
-                self._reduce_and_copy(bucket=param_bucket, reduce_rank=reduce_rank)
             next_bucket_list.append(param_bucket)
 
         # wait for the completion of previouce bucket list reduction, and do unflatten_and_copy()
@@ -462,16 +435,15 @@
         # after the completion of bucket list reduction, add new buckets into _bucket_in_progress
         self._bucket_in_progress = next_bucket_list.copy()
 
-    def _reduce_and_copy(self, bucket: TensorBucket, reduce_rank):
+    def _reduce_and_copy(self, bucket: TensorBucket, reduce_rank, dp_parallel_mode):
         # flatten the tensors and do allreduce
         bucket.flatten()
         bucket.commu_handle = reduce_tensor(
             tensor=bucket.get_flat_tensor(),
             dtype=None,
             dst_rank=reduce_rank,
-            parallel_mode=ParallelMode.DATA,
+            parallel_mode=dp_parallel_mode,
         )
->>>>>>> 17bc5f56
 
         # update the reduced tensor
         if reduce_rank is None or reduce_rank == self._zero_local_rank:
