--- conflicted
+++ resolved
@@ -530,7 +530,6 @@
 
         return norm
 
-<<<<<<< HEAD
     def _compute_norm_with_moe_group(self, group_id):
         parameters = self._param_store.get_fp16_params_by_rank_group(group_id=group_id, rank=self._zero_local_rank)
         # wo do not get the average grad for moe parameters, so we have to constuct the gradients list here.
@@ -552,9 +551,7 @@
         all_groups_norm = scaled_norm_tensor.item()
         return all_groups_norm
 
-=======
     @llm_timeout(func_name="optim_step")
->>>>>>> 85e39aae
     def step(self, closure=None):
         """Performs a single optimization step.
 
@@ -598,26 +595,18 @@
         # compute norm for gradients in the last bucket
         total_norms = {}
         for group_id in range(self.num_param_groups):
-<<<<<<< HEAD
-            if self._is_moe_group(self.optim.param_groups[group_id]):
-                total_norms.append(self._compute_norm_with_moe_group(group_id=group_id))
-            else:
-                total_norms.append(
-                    self._compute_norm_with_stage(
-                        group_id=group_id, last_bucket=True, last_stage=True, previous_norm=groups_norms[group_id]
-                    )
-                )
-=======
             group_name = self.param_groups[group_id]["name"] if "name" in self.param_groups[group_id] else "default"
             group_name = f"{group_id}_{group_name}"
-            total_norms[group_name] = self._compute_norm_with_stage(
-                group_id=group_id,
-                last_bucket=True,
-                last_stage=True,
-                previous_norm=groups_norms[group_id],
-            )
-
->>>>>>> 85e39aae
+            if self._is_moe_group(self.optim.param_groups[group_id]):
+                total_norms[group_name] = self._compute_norm_with_moe_group(group_id=group_id)
+            else:
+                total_norms[group_name] = self._compute_norm_with_stage(
+                        group_id=group_id,
+                        last_bucket=True,
+                        last_stage=True,
+                        previous_norm=groups_norms[group_id]
+                    )
+
         timer("sync_grad").start()
         self._sync_grad()
         timer("sync_grad").stop()
@@ -637,13 +626,10 @@
 
         if -1 in norms.values():
             found_inf = True
-<<<<<<< HEAD
-=======
 
         if -2 in norms.values():
             found_nan = True
 
->>>>>>> 85e39aae
         loss_scale = float(self.loss_scale.item())  # backup
         if gpc.config.model.dtype is not torch.float32:
             self.grad_scaler.update(found_inf)
@@ -708,10 +694,6 @@
 
         # the following operations are performed only on the rank to which parameters are assigned.
         if gpc.config.model.dtype is not torch.float32:
-<<<<<<< HEAD
-            if len(single_grad_partition_groups) != 0:
-                self._unscale_and_clip_grads(single_grad_partition_groups, global_norm_groups, loss_scale)
-=======
             if len(single_grad_partition_groups) != 0 and self._clip_grad_norm > 0:
                 self._unscale_and_clip_grads(
                     single_grad_partition_groups,
@@ -719,7 +701,6 @@
                     loss_scale,
                 )
 
->>>>>>> 85e39aae
         # update the parameters
         timer("step").start()
 
