#!/usr/bin/env python
# -*- encoding: utf-8 -*-

import math
from functools import partial
from itertools import product
from typing import List

import torch
import torch.distributed as dist
from torch.optim import Optimizer

from internlm.core.communication import recv_obj_meta, send_obj_meta
from internlm.core.context import Config, ParallelMode
from internlm.core.context import global_context as gpc
from internlm.monitor import send_alert_message
from internlm.solver.optimizer.store import (
    BucketStore,
    GradientStore,
    ParameterStore,
    TensorBucket,
)
from internlm.solver.optimizer.utils import (
    DynamicGradScaler,
    ParamBcastSyncHandler,
    flatten,
    get_grad_accumulate_object,
    has_inf_or_nan,
    reduce_tensor,
    release_param_grad,
    split_half_float_double,
    sync_param,
)
from internlm.utils.common import get_current_device
from internlm.utils.logger import get_logger
from internlm.utils.megatron_timers import megatron_timer as timer
from internlm.utils.timeout import llm_timeout

from .utils import compute_norm, find_subset_with_target_sum

inf = math.inf
logger = get_logger(__file__)


def _find_tensors_with_target_memory(tensors: List[torch.Tensor], target: int) -> List[int]:
    tensor_mems = [tensor.nelement() * tensor.element_size() for tensor in tensors]
    approximate_thresholds = [0.01 * i for i in range(1, 100)]
    result = None

    for approximate_threshold in approximate_thresholds:
        result = find_subset_with_target_sum(tensor_mems, target * 1024 * 1024, approximate_threshold)
        if result is not None:
            break

    return result


def _flatten_and_sync_params(tensors: List[torch.Tensor]) -> torch.Tensor:
    with torch.no_grad():
        flat_tensor = flatten(tensors)
    flat_tensor = flat_tensor.data.cuda()
    sync_param(flat_tensor=flat_tensor, tensor_list=tensors)

    return flat_tensor


class BaseOptimizer(Optimizer):
    """
    Base Optimizer.
    """

    def __init__(self, optim: Optimizer):  # pylint: disable=W0231
        self.optim = optim

    @property
    def param_groups(self):
        return self.optim.param_groups

    @property
    def defaults(self):
        return self.optim.defaults

    def add_param_group(self, *args, **kwargs):
        return self.optim.add_param_group(*args, **kwargs)

    def step(self, *args, **kwargs):
        return self.optim.step(*args, **kwargs)

    def zero_grad(self, *args, **kwargs):
        self.optim.zero_grad(*args, **kwargs)

    def load_state_dict(self, *args, **kwargs):
        self.optim.load_state_dict(*args, **kwargs)

    def state_dict(self):
        return self.optim.state_dict()

    def backward(self, loss):
        loss.backward()

    def backward_by_grad(self, tensor, grad):
        torch.autograd.backward(tensors=tensor, grad_tensors=grad)

    def clip_grad_norm(self):
        pass


class HybridZeroOptimizer(BaseOptimizer):
    """
    Hybrid Zero Optimizer.
    """

    def __init__(
        self,
        optimizer: Optimizer,
        cpu_offload=False,
        grad_scal_cfg: Config = None,
        zero_cfg: Config = None,
        param_bcast_sync_handler: ParamBcastSyncHandler = None,
    ):
        # DynamicGradScaler related args
        if gpc.config.model.dtype is torch.float32:
            initial_scale = 1
        else:
            initial_scale = grad_scal_cfg.fp16.initial_scale
        min_scale = grad_scal_cfg.fp16.min_scale
        growth_interval = grad_scal_cfg.fp16.growth_interval
        growth_factor = grad_scal_cfg.growth_factor
        backoff_factor = grad_scal_cfg.backoff_factor
        hysteresis = grad_scal_cfg.hysteresis
        max_scale = grad_scal_cfg.max_scale

        # Zero related args
        reduce_bucket_size = zero_cfg.reduce_bucket_size
        clip_grad_norm = zero_cfg.clip_grad_norm
        self._overlap_sync_grad = zero_cfg.overlap_sync_grad
        self._overlap_sync_param = zero_cfg.overlap_sync_param

        super().__init__(optim=optimizer)

        self._dtype = self.optim.param_groups[0]["params"][0].dtype
        self._cpu_offload = cpu_offload
        self._zero_local_rank = gpc.get_local_rank(ParallelMode.ZERO1)
        self._zero_world_size = gpc.get_world_size(ParallelMode.ZERO1)
        self._broadcast_parallel_mode = ParallelMode.ZERO1

        # ParameterStore will manage the tensor buffers used for zero
        # it will not manage the tensors used by mixed precision training
        self._param_store = ParameterStore(ParallelMode.ZERO1)
        self._grad_store = GradientStore(ParallelMode.DATA)
        self._bucket_store = BucketStore(ParallelMode.DATA)
        self._bucket_in_progress = []

        # fp16 and fp32 params for mixed precision training
        self._fp16_param_groups = dict()
        self._fp32_flat_param_groups_of_current_rank = dict()

        # communication params
        # self._overlap_communication = overlap_communication
        self._reduce_bucket_size = reduce_bucket_size

<<<<<<< HEAD
        # Cuda memory balance
        self._enable_memory_balance = zero_cfg.cuda_memory_balance
        if self._enable_memory_balance:
            assert gpc.get_world_size(ParallelMode.PIPELINE) > 0, "pipeline parallel size must > 0"
            assert gpc.get_world_size(ParallelMode.PIPELINE) % 2 == 0, "pipeline parallel size must be even"

            _peer_local_rank = gpc.get_world_size(ParallelMode.PIPELINE) - gpc.get_local_rank(ParallelMode.PIPELINE) - 1
            _self_local_rank = gpc.get_local_rank(ParallelMode.PIPELINE)

            self._memory_balance_role = gpc.get_local_rank(ParallelMode.PIPELINE) // (
                gpc.get_world_size(ParallelMode.PIPELINE) // 2
            )  # 0: sender, 1: receiver
            self._memory_balance_peer = gpc.get_ranks_in_group(ParallelMode.PIPELINE)[_peer_local_rank]
            self._fp32_flat_proxy_param_of_current_rank = None
            self._memory_balance_comm_handle = None

            compensation_conf = {
                k if k > 0 else gpc.get_world_size(ParallelMode.PIPELINE) + k: v
                for k, v in zero_cfg.cuda_memory_balance_compensation.items()
            }
            _compensation_amount = compensation_conf.get(_self_local_rank, 0) - compensation_conf.get(
                _peer_local_rank, 0
            )
            if self._memory_balance_role == 1:
                _compensation_amount = -_compensation_amount

            # We balance the memory load caused by different activation quantities on different stages of the pipeline
            # by having the latter half of the pipeline stages proxy a portion of the optimizer parameters from the
            # former half. Typically, the first stage's activation occupies pp_size units of memory, decreasing in
            # increments, and the last stage's activation occupies 1 unit of memory. The number of parameters to be
            # proxied can be determined based on pp_rank. Since 1 set of optimizer parameters corresponds to 2 sets
            # of optimizer states, the number of parameters to be proxied needs to be divided by 3. Additionally, the
            # split parameters are in fp16, while the actual optimizer state parameters are in fp32, so they need to be
            # divided by 2.
            self._memory_balance_amount = (
                (zero_cfg.cuda_memory_balance_amount * abs(_peer_local_rank - _self_local_rank) + _compensation_amount)
                / 2
                / 3
                / 2
            )
=======
        self._comm_bcast_stream = torch.cuda.Stream()
>>>>>>> 85e39aae

        # gradient scaler
        self.grad_scaler = DynamicGradScaler(
            initial_scale=initial_scale,
            min_scale=min_scale,
            growth_factor=growth_factor,
            backoff_factor=backoff_factor,
            growth_interval=growth_interval,
            hysteresis=hysteresis,
            max_scale=max_scale,
        )
        self._found_overflow = torch.cuda.FloatTensor([0], device=get_current_device())

        # gradient clipping
        self._clip_grad_norm = clip_grad_norm

        # need to record the rank in which parameter groups are not assigned parameters.
        self.param_group_has_params = []
        self.param_group_no_params_ranks = []
        self.padding_grad = torch.zeros([32], dtype=self._dtype, device=get_current_device())
        self.padding_tensor = torch.zeros([32], dtype=self._dtype, device=get_current_device())

        self.rank_unique_id = (
            f"gpus-{gpc.get_world_size(ParallelMode.GLOBAL)}_"
            + f"pp-{gpc.get_local_rank(ParallelMode.PIPELINE)}_"
            + f"tp-{gpc.get_local_rank(ParallelMode.TENSOR)}_"
            + f"zo-{self._zero_local_rank}.pt"
        )
        self.params_per_rank_id_dict = []
        self._param_bcast_sync_handler = param_bcast_sync_handler
        if self._overlap_sync_param:
            assert self._param_bcast_sync_handler is not None

        # iterate over the param group in the optimizer
        # partition these param groups for data parallel training
        # and add buffers to parameter store for future access
        for group_id, param_group in enumerate(self.optim.param_groups):
            # We only select the parameters to be proxied in the first parameter group.
            _enable_memory_balance = group_id == 0 and self._enable_memory_balance

            group_params = param_group["params"]

            # add the fp16 params to fp16_param_groups for bookkeeping
            self._fp16_param_groups[group_id] = group_params

            # assign parameters to ranks the params in the list are sorted
            params_per_rank, no_params_ranks = self._partition_param_list(group_params)
            self.param_group_no_params_ranks.append(no_params_ranks)
            self.param_group_has_params.append(self._zero_local_rank not in no_params_ranks)

            # split proxy parameters
            if _enable_memory_balance and self._memory_balance_role == 0:
                proxy_params_per_rank = [
                    _find_tensors_with_target_memory(params, self._memory_balance_amount) for params in params_per_rank
                ]
            else:
                proxy_params_per_rank = [None for _ in params_per_rank]

            # store the mapping between param to rank each param should belong to only one rank
            for rank in range(self._zero_world_size):
                params = params_per_rank[rank]
                proxy_params = proxy_params_per_rank[rank]

                # check whether any rank is not assigned params.
                if len(params) == 0:
                    continue

                for param in params:
                    setattr(param, "group_id", group_id)
                    self._param_store.set_param_to_rank(param, rank)

                self._param_store.add_fp16_param_list_by_rank_group(rank, group_id, params, proxy_params)

            # move to cpu to make room to create the flat tensor
            for param in group_params:
                param.data = param.data.cpu()

            # flatten the reordered tensors
            for rank in range(self._zero_world_size):
                # No flat fp16 buffer is allocated if the process has no parameters.
                if rank in self.param_group_no_params_ranks[group_id]:
                    continue

                _params = self._param_store.get_fp16_params_by_rank_group(rank, group_id, option="without_proxy")
                _flat_tensor = _flatten_and_sync_params(_params)
                self._param_store.add_flat_fp16_param_by_rank_group(rank, group_id, _flat_tensor)

                if _enable_memory_balance and self._memory_balance_role == 0:
                    _params = self._param_store.get_fp16_params_by_rank_group(rank, group_id, option="proxy_only")
                    _flat_tensor = _flatten_and_sync_params(_params)
                    self._param_store.add_flat_proxy_param_by_rank_group(rank, group_id, _flat_tensor)

            if _enable_memory_balance and self._memory_balance_role == 0:
                flat_proxy_param = self._param_store.get_flat_proxy_param_by_rank_group(self._zero_local_rank, group_id)

                send_obj_meta(flat_proxy_param, next_rank=self._memory_balance_peer)
                dist.send(flat_proxy_param, dst=self._memory_balance_peer)
            elif _enable_memory_balance and self._memory_balance_role == 1:
                flat_offload_shape = recv_obj_meta(prev_rank=self._memory_balance_peer)

                flat_proxy_param = torch.empty(flat_offload_shape, device=get_current_device(), dtype=self._dtype)
                dist.recv(flat_proxy_param, src=self._memory_balance_peer)

            # create a copy of fp32 weights of the parameters for which this rank is responsible
            # No flat fp32 buffer is allocated if the process has no parameters.
            if self.param_group_has_params[group_id]:
                fp16_flat_current_rank = self._param_store.get_flat_fp16_param_by_rank_group(
                    self._zero_local_rank, group_id
                )
                fp32_flat_current_rank = fp16_flat_current_rank.float()
                device = "cpu" if self._cpu_offload else get_current_device()
                fp32_flat_current_rank = fp32_flat_current_rank.to(device)
                fp32_flat_current_rank.requires_grad = True
                self._fp32_flat_param_groups_of_current_rank[group_id] = fp32_flat_current_rank

                # need to replace the params in the `params` field in the optimizer
                # so that when the optimizer calls step(), it only updates the tensors
                # managed by this data parallel rank
                optim_params = [fp32_flat_current_rank]

                if _enable_memory_balance and self._memory_balance_role == 1:
                    flat_proxy_param = flat_proxy_param.to(device=device, dtype=fp32_flat_current_rank.dtype)
                    flat_proxy_param.requires_grad = True
                    optim_params.append(flat_proxy_param)
                    self._fp32_flat_proxy_param_of_current_rank = flat_proxy_param

                param_group["params"] = optim_params

            # set reduction state
            for param in self._fp16_param_groups[group_id]:
                self._param_store.set_param_reduction_state(param, False)

        assert len(self._fp16_param_groups) != 0

        # If a rank is not assigned any arguments, 'has_params' is False.
        self.has_params = sum(self.param_group_has_params) != 0
        # flag used to skip unnecessary gradient reduce operation when gradient accumulation is enabled.
        self.skip_grad_reduce = False

        # reduction hook is only used if overlapping communication
        # if it is stage 1 without overlapping, no hook will be attached
        if self._overlap_sync_grad:
            self._attach_reduction_hook()

    @property
    def zero_local_rank(self):
        return self._zero_local_rank

    @property
    def zero_world_size(self):
        return self._zero_world_size

    @property
    def dtype(self):
        return self._dtype

    @property
    def loss_scale(self):
        return self.grad_scaler.scale

    @property
    def num_param_groups(self):
        return len(self._fp16_param_groups)

    def _partition_param_list(self, param_list):
        no_params_ranks = []
        params_per_rank = [[] for _ in range(self._zero_world_size)]
        numel_per_rank = [0 for _ in range(self._zero_world_size)]
        self.params_per_rank_id_dict.append([[] for _ in range(self._zero_world_size)])

        sorted_params = sorted(param_list, key=lambda x: x.numel(), reverse=True)
        for i, param in enumerate(sorted_params):
            global_id = str(i)
            for j in range(len(param.size())):
                global_id = "_".join([global_id, str(param.size()[j])])
            if self._overlap_sync_param:
                rank_to_go = self._param_bcast_sync_handler.get_rank_by_param(param)
            else:
                rank_to_go = numel_per_rank.index(min(numel_per_rank))
            params_per_rank[rank_to_go].append(param)
            self.params_per_rank_id_dict[-1][rank_to_go].append(global_id)
            numel_per_rank[rank_to_go] += param.numel()

        # check whether any rank is not assigned to parameters.
        for rank, params in enumerate(params_per_rank):
            if len(params) == 0:
                no_params_ranks.append(rank)

        if gpc.is_rank_for_log():
            logger.info(f"Number of elements on ranks: {numel_per_rank}, rank:{gpc.get_global_rank()}")

        return params_per_rank, set(no_params_ranks)

    def _attach_reduction_hook(self):
        # we iterate over the fp16 params
        # on each param, we register a hook to its AccumulateGrad object
        for group_id in range(self.num_param_groups):
            param_group = self._fp16_param_groups[group_id]
            for param in param_group:
                if param.requires_grad:
                    reduce_rank = None

                    def _define_and_attach(param, reduce_rank=None):
                        # get the AccumulateGrad object of the param itself
                        # If these objects are not kept, reduction hooks may not be attached successfully.
                        accum_grad_obj = get_grad_accumulate_object(param)
                        self._grad_store.add_accumulate_grad_object(accum_grad_obj)

                        reduction_func = partial(
                            self._store_and_try_reduce_grads_by_bucket,
                            param=param,
                            reduce_rank=reduce_rank,
                        )

                        # define hook
                        # NOT IMPORTANT BUT GOOD TO KNOW:
                        # args here is not grad, but allow_unreacable and accumulate_grad
                        def reduce_grad_hook(*args):  # pylint: disable=W0613
                            if self.skip_grad_reduce is False:
                                reduction_func()

                        accum_grad_obj.register_hook(reduce_grad_hook)

                    _define_and_attach(param, reduce_rank)

    def _store_and_try_reduce_grads_by_bucket(self, param, reduce_rank=None):
        param_size = param.numel()

        # check if the bucket is full
        # if full, will reduce the grads already in the bucket
        # after reduction, the bucket will be empty
        if self._bucket_store.num_elements_in_bucket(reduce_rank) + param_size > self._reduce_bucket_size:
            self._reduce_grads_stored_in_bucket(reduce_rank, last_bucket=False)

        # the param must not be reduced to ensure correctness
        is_param_reduced = self._param_store.is_param_reduced(param)
        if is_param_reduced:
            msg = (
                f"Parameter of size ({param.size()}) has already been reduced, "
                + "duplicate reduction will lead to arithmetic incorrectness"
            )
            raise RuntimeError(msg)

        # the param must have grad for reduction
        assert param.grad is not None, f"Parameter of size ({param.size()}) has None grad, cannot be reduced"

        self._bucket_store.add_num_elements_in_bucket(param_size, reduce_rank)
        self._bucket_store.add_grad(param.grad, reduce_rank)
        self._bucket_store.add_param(param, reduce_rank)

    def _reduce_grads_stored_in_bucket(self, reduce_rank=None, last_bucket=False):
        # reduce grads
        self._reduce_grads_by_rank(
            reduce_rank=reduce_rank,
            grads=self._bucket_store.get_grad(reduce_rank=reduce_rank),
            bucket_size=self._bucket_store.num_elements_in_bucket(reduce_rank),
        )

        params_in_bucket = self._bucket_store.get_param(reduce_rank=reduce_rank)

        for param in params_in_bucket:
            # the is_param_reduced flag should be False showing that
            # this param is not reduced before calling self._reduce_grads_by_rank
            is_param_reduced = self._param_store.is_param_reduced(param)

            if is_param_reduced:
                msg = (
                    f"Parameter of size ({param.size()}) has been reduced, "
                    + "duplicate reduction will lead to arithmetic incorrectness"
                )
                raise RuntimeError(msg)

            # update the flag
            self._param_store.set_param_reduction_state(param, True)

            if self._param_store.belongs_to_current_rank(param):
                self._param_store.add_reduced_param_for_compute_norm(param, last_bucket)
            else:
                self._param_store.add_previous_reduced_param(param)

        self._bucket_store.reset_by_rank(reduce_rank)

    def _reduce_grads_by_rank(self, reduce_rank, grads, bucket_size):
        grad_buckets_by_dtype = split_half_float_double(grads)
        next_bucket_list = []
        # add parameters into bucket for reduction
        for tensor_list in grad_buckets_by_dtype:
            param_bucket = TensorBucket(size=bucket_size)
            for tensor in tensor_list:
                param_bucket.add_to_bucket(tensor, allow_oversize=True)
            if not param_bucket.is_empty():
                self._reduce_and_copy(bucket=param_bucket, reduce_rank=reduce_rank)
            next_bucket_list.append(param_bucket)

        # wait for the completion of previouce bucket list reduction, and do unflatten_and_copy()
        # here we can also overlap the communication with some memcpy operation caused by bucket.flatten()
        for bucket in self._bucket_in_progress:
            bucket.commu_handle.wait()
            bucket.unflatten_and_copy()
            bucket.empty()
        self._bucket_in_progress = []
        self._param_store.clear_grads_of_previous_reduced_params()

        # after the completion of bucket list reduction, add new buckets into _bucket_in_progress
        self._bucket_in_progress = next_bucket_list.copy()

    def _reduce_and_copy(self, bucket: TensorBucket, reduce_rank):
        # flatten the tensors and do allreduce
        bucket.flatten()
        bucket.commu_handle = reduce_tensor(
            tensor=bucket.get_flat_tensor(),
            dtype=None,
            dst_rank=reduce_rank,
            parallel_mode=ParallelMode.DATA,
        )

        # update the reduced tensor
        if reduce_rank is None or reduce_rank == self._zero_local_rank:
            bucket.set_unflatten_and_copy_flag(flag=True)

    def _has_inf_or_nan(self, tensor):
        try:
            tensor_mean = float(tensor.mean())
        except RuntimeError as instance:
            # We want to check if inst is actually an overflow exception.
            # RuntimeError could come from a different error.
            # If so, we still want the exception to propagate.
            if "value cannot be converted" not in instance.args[0]:
                raise
            return True
        else:
            if tensor_mean == float("inf") or tensor_mean == -float("inf"):
                return True
            return False

    def _sync_grad(self):
        # update param already reduced flag
        reduction_states = self._param_store.get_param_reduction_states()
        for tensor, _ in reduction_states.items():
            reduction_states[tensor] = False
        self._param_store.reset_reduced_data_for_compute_norm()

        # accumulate gradient
        proxy_gradinets = []
        avg_gradients = self._grad_store._averaged_gradients

        for group_id in range(self.num_param_groups):
            # the following operations are performed only on the rank to which parameters are assigned.
            if self._zero_local_rank in self.param_group_no_params_ranks[group_id]:
                continue

            param_group = self._param_store.get_fp16_params_by_rank_group(
                self._zero_local_rank, group_id, option="without_proxy"
            )

            if group_id not in avg_gradients:
                avg_gradients[group_id] = []

            param_idx = 0
            for param in param_group:
                if param.grad is not None:
                    if len(avg_gradients[group_id]) == param_idx:
                        avg_gradients[group_id].append(param.grad)
                    else:
                        avg_gradients[group_id][param_idx].add_(param.grad)
                    param_idx += 1

            if group_id == 0 and self._enable_memory_balance and self._memory_balance_role == 0:
                param_group = self._param_store.get_fp16_params_by_rank_group(
                    self._zero_local_rank, group_id, option="proxy_only"
                )
                for param in param_group:
                    assert param.grad is not None, "gradient of proxy parameter is None"
                    proxy_gradinets.append(param.grad)

        # send offload gradients to reciever
        if self._enable_memory_balance and self._memory_balance_role == 0:
            flat_proxy_grads = flatten(proxy_gradinets)

            self._memory_balance_comm_handle = dist.isend(flat_proxy_grads, self._memory_balance_peer)
            # torch.cuda.synchronize()
        elif self._enable_memory_balance and self._enable_memory_balance == 1:
            _shape = self._fp32_flat_proxy_param_of_current_rank.shape
            _device = self._fp32_flat_proxy_param_of_current_rank.device
            flat_proxy_gradient = torch.empty(_shape, device=_device, dtype=self._dtype)

            self._memory_balance_comm_handle = dist.irecv(flat_proxy_gradient, self._memory_balance_peer)
            # torch.cuda.synchronize()
            self._fp32_flat_proxy_param_of_current_rank.grad = flat_proxy_gradient.to(
                dtype=self._fp32_flat_proxy_param_of_current_rank.dtype
            )

        # the gradients needed are stored in the avg_gradients buffer
        # thus, can clear this
        self.zero_grad()

    def zero_grad(self, set_to_none=True):
        """
        Set parameter gradients to zero. If set_to_none = True, gradient
        will be set to None to save memory.

        :param set_to_none: Whether set the gradient to None. Default value is True.
        :type set_to_none: bool
        """
        for _, param_group in self._fp16_param_groups.items():
            for param in param_group:
                if set_to_none:
                    param.grad = None
                elif param.grad is not None:
                    param.grad.detach()
                    param.grad.zero_()
                else:
                    pass

    def backward(self, loss, retain_graph=False):
        loss = self.loss_scale * loss
        loss.backward(retain_graph=retain_graph)

        # Gradients may not be fully synchronized here.

    def _compute_norm_with_stage(
        self,
        group_id: int = 0,
        last_bucket: bool = False,
        last_stage: bool = False,
        previous_norm=None,
    ):
        # compute norm for gradients that have been reduced
        params, grads = self._param_store.get_reduced_param_for_compute_norm(group_id=group_id, last_bucket=last_bucket)
        if len(params) == 0:
            grads = [self.padding_grad]
            params = [self.padding_tensor]

        norm = 0
        if self._clip_grad_norm > 0:
            # this norm is before scaling, it will be very large
            norm = compute_norm(
                gradients=grads,
                parameters=params,
                last_stage=last_stage,
                previous_norm=previous_norm,
            )

        return norm

    @llm_timeout(func_name="optim_step")
    def step(self, closure=None):
        """Performs a single optimization step.

        Args:
            closure (Callable, optional): A closure that reevaluates the model
                and returns the loss.
        Returns:
            Union[bool, float]: Whether the gradient is success updated, and the gradient.
        """
        assert closure is None, "closure is not supported by step()"

        # if not overlapping communication (no reduction hook is attached)
        # we need to manually reduce these gradients
        if not self._overlap_sync_grad:
            for group_id in range(len(self._fp16_param_groups)):
                for param in self._fp16_param_groups[group_id]:
                    if param.grad is not None:
                        self._store_and_try_reduce_grads_by_bucket(param)

        # we need to reduce the gradients left in the communication bucket
        self._reduce_grads_stored_in_bucket(reduce_rank=None, last_bucket=True)

        # compute norm for gradients in the before bucket
        groups_norms = []
        for group_id in range(self.num_param_groups):
            groups_norms.append(self._compute_norm_with_stage(group_id=group_id))

        # clear reduced grads
        # grads in the last bucket is reduced
        for bucket in self._bucket_in_progress:
            bucket.commu_handle.wait()
            bucket.unflatten_and_copy()
            bucket.empty()
        self._bucket_in_progress = []
        self._param_store.clear_grads_of_previous_reduced_params()

        # compute norm for gradients in the last bucket
        total_norms = {}
        for group_id in range(self.num_param_groups):
            group_name = self.param_groups[group_id]["name"] if "name" in self.param_groups[group_id] else "default"
            group_name = f"{group_id}_{group_name}"
            total_norms[group_name] = self._compute_norm_with_stage(
                group_id=group_id,
                last_bucket=True,
                last_stage=True,
                previous_norm=groups_norms[group_id],
            )

        timer("sync_grad").start()
        self._sync_grad()
        timer("sync_grad").stop()

        return self._step(closure=closure, norms=total_norms)

    def _step(self, closure=None, norms=None):
        assert closure is None, "closure is not supported by step()"

        # check for overflow
        found_inf = False
        found_nan = False
        # if there is INF values in grades, compute_norm func would also returns -1
        # thus, we try to avoid call _check_overflow here
        # found_inf = self._check_overflow()
        # Because you may encounter inf when computing norm

        if -1 in norms.values():
            found_inf = True

        if -2 in norms.values():
            found_nan = True

        loss_scale = float(self.loss_scale.item())  # backup
        if gpc.config.model.dtype is not torch.float32:
            self.grad_scaler.update(found_inf)

        # update loss scale if overflow occurs
        if found_inf:
            if gpc.is_rank_for_log():
                logger.warning("Overflow occurs, please check it.")
                send_alert_message(
                    address=gpc.config.monitor.alert.feishu_alert_address,
                    message="Overflow occurs, please check it.",
                )
            self._grad_store._averaged_gradients = dict()
            self.zero_grad()
            return False, norms

        if found_nan:
            if gpc.is_rank_for_log():
                logger.warning("Nan grad norm occurs, please check it.")
                send_alert_message(
                    address=gpc.config.monitor.alert.feishu_alert_address,
                    message="Nan grad norm  occurs, please check it.",
                )
            self._grad_store._averaged_gradients = dict()
            self.zero_grad()
            return False, norms

        # copy the grad of fp16 param to fp32 param
        single_grad_partition_groups = []
        for group_id in range(self.num_param_groups):
            # compute norm
            # The following operations are performed only on the rank to which parameters are assigned.
            if not self.param_group_has_params[group_id]:
                continue

            # create flat gradient for the flat fp32 params
            gradients = self._grad_store.get_averaged_gradients_by_group(group_id)
            with torch.no_grad():
                flat_fp16_avg_grads = flatten(gradients)
            self._grad_store.reset_average_gradients_by_group(group_id)
            gradients = None  # release cuda memory

            dtype = self._fp32_flat_param_groups_of_current_rank[group_id].dtype
            flat_fp32_avg_grads = flat_fp16_avg_grads.to(dtype)
            flat_fp16_avg_grads = None  # release cuda memory

            param_shape = self._fp32_flat_param_groups_of_current_rank[group_id].shape
            assert (
                param_shape == flat_fp32_avg_grads.shape
            ), f"fp32 param and grad have different shape {param_shape} vs {flat_fp32_avg_grads.shape}"

            single_grad_partition_groups.append(flat_fp32_avg_grads)
            device = self._fp32_flat_param_groups_of_current_rank[group_id].device
            self._fp32_flat_param_groups_of_current_rank[group_id].grad = flat_fp32_avg_grads.to(device)

        # unscale and clip grads
        # get the global norm
        global_norm_groups = {}
        if self._clip_grad_norm > 0:
            for group_name, norm in norms.items():
                global_norm_groups[group_name] = norm**0.5

        # the following operations are performed only on the rank to which parameters are assigned.
        if gpc.config.model.dtype is not torch.float32:
            if len(single_grad_partition_groups) != 0 and self._clip_grad_norm > 0:
                self._unscale_and_clip_grads(
                    single_grad_partition_groups,
                    list(global_norm_groups.values()),
                    loss_scale,
                )

        # update the parameters
        timer("step").start()

        # For those ranks that are not assigned parameters, we just wait for other ranks
        # to send them updated their own parameters.
        if self.has_params:
            if self._enable_memory_balance:
                self._memory_balance_comm_handle.wait()

            self.optim.step()
            # release the fp32 grad
            release_param_grad(self._fp32_flat_param_groups_of_current_rank.values())
            if self._enable_memory_balance and self._memory_balance_role == 1:
                self._fp32_flat_proxy_param_of_current_rank.grad = None

            # receive proxy params
            if self._enable_memory_balance and self._memory_balance_role == 0:
                flat_proxy_param = self._param_store.get_flat_proxy_param_by_rank_group(
                    rank=self._zero_local_rank, group_id=0
                )
                dist.recv(flat_proxy_param, self._memory_balance_peer, gpc.get_group(ParallelMode.PIPELINE))
                # torch.cuda.synchronize()
            elif self._enable_memory_balance and self._memory_balance_role == 1:
                flat_proxy_param = self._fp32_flat_proxy_param_of_current_rank.to(dtype=self._dtype)
                dist.send(flat_proxy_param, self._memory_balance_peer, gpc.get_group(ParallelMode.PIPELINE))
                # torch.cuda.synchronize()

            # update fp16 partition updated by the current rank
            for group_id in range(len(self._fp16_param_groups)):
                if self.param_group_has_params[group_id]:
                    fp16_param = self._param_store.get_flat_fp16_param_by_rank_group(
                        rank=self._zero_local_rank, group_id=group_id
                    )
                    fp32_param = self._fp32_flat_param_groups_of_current_rank[group_id]
                    fp16_param.data.copy_(fp32_param)

        torch.cuda.synchronize()
        with torch.cuda.stream(self._comm_bcast_stream):
            self.broadcast_params()

        timer("step").stop()

        # update gradients may not be needed here, because the sync_params function is used in initialization,
        # so synchronization is maintained
        for group_name, global_norm in global_norm_groups.items():
            global_norm_groups[group_name] = global_norm / loss_scale
        return True, global_norm_groups

    def broadcast_params(self):
        handles = []

        for rank, group_id in product(range(self._zero_world_size), range(self.num_param_groups)):
            # The following operations are performed only on the rank to which parameters are assigned.
            if rank in self.param_group_no_params_ranks[group_id]:
                continue
            fp16_param = self._param_store.get_flat_fp16_param_by_rank_group(rank=rank, group_id=group_id)
            # grank = gpc.get_ranks_in_group(group_type)[rank]  # need to convert to the global rank
            # assert grank == rank, f"{grank} == {rank}"
            g_rank = gpc.get_ranks_in_group(self._broadcast_parallel_mode)[rank]
            handle = dist.broadcast(
                fp16_param,
                src=g_rank,
                group=gpc.get_group(ParallelMode.ZERO1),
                async_op=True,
            )

            if self._overlap_sync_param:
                self._param_bcast_sync_handler.add_bcast_handle(rank, handle)
            else:
                handles.append(handle)

            if group_id == 0 and self._enable_memory_balance and self._memory_balance_role == 0:
                flat_proxy_param = self._param_store.get_flat_proxy_param_by_rank_group(rank, group_id)
                handle = dist.broadcast(
                    flat_proxy_param, src=g_rank, group=gpc.get_group(ParallelMode.ZERO1), async_op=True
                )

                if self._overlap_sync_param:
                    self._param_bcast_sync_handler.add_bcast_handle(rank, handle)
                else:
                    handles.append(handle)

        for handle in handles:
            handle.wait()

    ##################
    # FP16 Utilities #
    ##################

    def _check_overflow(self):
        # clear previous overflow record
        self._found_overflow.fill_(0.0)

        # check for overflow
        for group_id in range(len(self._fp16_param_groups)):
            # The following operations are performed only on the rank to which parameters are assigned.
            if self._zero_local_rank not in self.param_group_no_params_ranks[group_id]:
                for avg_grad in self._grad_store.get_averaged_gradients_by_group(group_id):
                    if avg_grad is not None and has_inf_or_nan(avg_grad):
                        self._found_overflow.fill_(1.0)
                        break
        dist.all_reduce(
            self._found_overflow,
            op=dist.ReduceOp.MAX,
            group=gpc.get_group(ParallelMode.GLOBAL),
        )

        return self._found_overflow.item() > 0

    def _unscale_and_clip_grads(self, grad_groups_flat, total_norm_groups, loss_scale):
        # compute combined scale factor for this group
        combined_scale_groups = []

        if self._clip_grad_norm > 0.0:
            # norm is in fact norm*scale
            for group_id, total_norm in enumerate(total_norm_groups):
                combined_scale_groups.append(loss_scale)
                clip = ((total_norm / loss_scale) + 1e-6) / self._clip_grad_norm
                if clip > 1.0:
                    combined_scale_groups[group_id] = clip * loss_scale

        for group_id, grad in enumerate(grad_groups_flat):
            grad.data.mul_(1.0 / combined_scale_groups[group_id])

    def clip_grad_norm(self, model, max_norm):
        # will conduct in the step()
        pass

    def state_dict(self):
        states = {}
        grad_scaler = self.grad_scaler.state_dict()
        states["grad_scaler"] = grad_scaler
        optim_states = self.optim.state_dict()
        states["base_optim_states"] = optim_states

        flat_fp32_weights = {}
        for group_id, param in self._fp32_flat_param_groups_of_current_rank.items():
            if self._zero_local_rank not in self.param_group_no_params_ranks[group_id]:
                assert param.grad is None
                flat_fp32_weights[group_id] = param
        states["flat_fp32_weights"] = flat_fp32_weights
        states["zero_devide_optim_plan"] = self.params_per_rank_id_dict

        return states

    def load_state_dict(self, states):
        # TODO: Need to take into account the change in the number of DP.
        assert "grad_scaler" in states, "Not found grad_scaler state!"
        grad_scaler = states["grad_scaler"]
        self.grad_scaler.load_state_dict(grad_scaler)
        optim_states = states["base_optim_states"]
        self.optim.load_state_dict(optim_states)

        # load fp32 model weight.
        flat_fp32_weights = states["flat_fp32_weights"]
        assert set(flat_fp32_weights.keys()) == set(self._fp32_flat_param_groups_of_current_rank)
        for group_id, param in flat_fp32_weights.items():
            if self._zero_local_rank not in self.param_group_no_params_ranks[group_id]:
                self_param = self._fp32_flat_param_groups_of_current_rank[group_id]
                assert (
                    self_param.shape == param.shape
                ), f"The loaded parameter shape is inconsistent, {self_param.shape} != {param.shape}"
                self_param.data.copy_(param.data)

        # Load the fp16 model weights.
        for group_id in range(len(self._fp16_param_groups)):
            if self._zero_local_rank not in self.param_group_no_params_ranks[group_id]:
                fp16_param = self._param_store.get_flat_fp16_param_by_rank_group(
                    rank=self._zero_local_rank, group_id=group_id
                )
                fp32_param = self._fp32_flat_param_groups_of_current_rank[group_id]
                fp16_param.data.copy_(fp32_param)

        if "zero_devide_optim_plan" in states:
            self.params_per_rank_id_dict = states["zero_devide_optim_plan"]


def reload_zero_fp32_buff(optimizer):
    # If we use AMP optimizer, we need to update its fp32 buffer as newly loaded weights value.
    # Or we must ensure that loading model weights must be done before zero is initialized.
    if isinstance(optimizer, HybridZeroOptimizer):
        for group_id, param_group in enumerate(optimizer.optim.param_groups):
            if optimizer.param_group_has_params[group_id]:
                # flatten fp16 params have already been updated by 'load_model_checkpoint'
                fp16_flat_current_rank = optimizer._param_store.get_flat_fp16_param_by_rank_group(
                    optimizer._zero_local_rank, group_id
                )
                # param_group["params"] is fp32 flatten optimizer states of this zero rank.
                param_group["params"][0].data.copy_(fp16_flat_current_rank.float())<|MERGE_RESOLUTION|>--- conflicted
+++ resolved
@@ -158,8 +158,8 @@
         # communication params
         # self._overlap_communication = overlap_communication
         self._reduce_bucket_size = reduce_bucket_size
-
-<<<<<<< HEAD
+        self._comm_bcast_stream = torch.cuda.Stream()
+
         # Cuda memory balance
         self._enable_memory_balance = zero_cfg.cuda_memory_balance
         if self._enable_memory_balance:
@@ -200,9 +200,6 @@
                 / 3
                 / 2
             )
-=======
-        self._comm_bcast_stream = torch.cuda.Stream()
->>>>>>> 85e39aae
 
         # gradient scaler
         self.grad_scaler = DynamicGradScaler(
