--- conflicted
+++ resolved
@@ -432,14 +432,10 @@
         with torch.cuda.stream(self._comm_stream):
             flat = bucket.flatten()
             reduced_flat = reduce_tensor(
-<<<<<<< HEAD
-                tensor=flat, dtype=self.dtype, dst_rank=reduce_rank, parallel_mode=dp_parallel_mode
-=======
                 tensor=flat,
                 dtype=self.dtype,
                 dst_rank=reduce_rank,
-                parallel_mode=ParallelMode.DATA,
->>>>>>> 0e6b1f85
+                parallel_mode=dp_parallel_mode,
             )
 
             # update the reduced tensor
