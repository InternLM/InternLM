#!/usr/bin/env python
# -*- encoding: utf-8 -*-

import math
from functools import partial
from itertools import product

import torch
import torch.distributed as dist
from torch.optim import Optimizer

from internlm.core.context import Config, ParallelMode
from internlm.core.context import global_context as gpc
from internlm.model.moe import is_moe_param
from internlm.monitor import send_alert_message
from internlm.solver.optimizer.store import (
    BucketStore,
    GradientStore,
    ParameterStore,
    TensorBucket,
)
from internlm.solver.optimizer.utils import (
    DynamicGradScaler,
    ParamBcastSyncHandler,
    flatten,
    get_grad_accumulate_object,
    has_inf_or_nan,
    reduce_tensor,
    release_param_grad,
    split_half_float_double,
    sync_param,
)
from internlm.utils.common import get_current_device
from internlm.utils.logger import get_logger
from internlm.utils.megatron_timers import megatron_timer as timer

from .utils import compute_norm

inf = math.inf
logger = get_logger(__file__)


class BaseOptimizer(Optimizer):
    """
    Base Optimizer.
    """

    def __init__(self, optim: Optimizer):  # pylint: disable=W0231
        self.optim = optim

    @property
    def param_groups(self):
        return self.optim.param_groups

    @property
    def defaults(self):
        return self.optim.defaults

    def add_param_group(self, *args, **kwargs):
        return self.optim.add_param_group(*args, **kwargs)

    def step(self, *args, **kwargs):
        return self.optim.step(*args, **kwargs)

    def zero_grad(self, *args, **kwargs):
        self.optim.zero_grad(*args, **kwargs)

    def load_state_dict(self, *args, **kwargs):
        self.optim.load_state_dict(*args, **kwargs)

    def state_dict(self):
        return self.optim.state_dict()

    def backward(self, loss):
        loss.backward()

    def backward_by_grad(self, tensor, grad):
        torch.autograd.backward(tensors=tensor, grad_tensors=grad)

    def clip_grad_norm(self):
        pass


class HybridZeroOptimizer(BaseOptimizer):
    """
    Hybrid Zero Optimizer.
    """

    def __init__(
        self,
        optimizer: Optimizer,
        cpu_offload=False,
        grad_scal_cfg: Config = None,
        zero_cfg: Config = None,
        has_moe: bool = False,
        param_bcast_sync_handler: ParamBcastSyncHandler = None,
    ):
        # DynamicGradScaler related args
        if gpc.config.model.dtype is torch.float32:
            initial_scale = 1
        else:
            initial_scale = grad_scal_cfg.fp16.initial_scale
        min_scale = grad_scal_cfg.fp16.min_scale
        growth_interval = grad_scal_cfg.fp16.growth_interval
        growth_factor = grad_scal_cfg.growth_factor
        backoff_factor = grad_scal_cfg.backoff_factor
        hysteresis = grad_scal_cfg.hysteresis
        max_scale = grad_scal_cfg.max_scale

        # Zero related args
        reduce_bucket_size = zero_cfg.reduce_bucket_size
        clip_grad_norm = zero_cfg.clip_grad_norm
        self._overlap_sync_grad = zero_cfg.overlap_sync_grad
        self._overlap_sync_param = zero_cfg.overlap_sync_param

        super().__init__(optim=optimizer)

        self.has_moe = has_moe

        self._dtype = self.optim.param_groups[0]["params"][0].dtype
        self._cpu_offload = cpu_offload
        self._zero_local_rank = gpc.get_local_rank(ParallelMode.ZERO1)
        self._zero_world_size = gpc.get_world_size(ParallelMode.ZERO1)
        self._broadcast_parallel_mode = ParallelMode.ZERO1

        # ParameterStore will manage the tensor buffers used for zero
        # it will not manage the tensors used by mixed precision training
        self._param_store = ParameterStore(ParallelMode.ZERO1)
        self._grad_store = GradientStore(ParallelMode.DATA)
        self._bucket_store = BucketStore(ParallelMode.DATA)

        # fp16 and fp32 params for mixed precision training
        self._fp16_param_groups = dict()
        self._fp32_flat_param_groups_of_current_rank = dict()

        # communication params
        # self._overlap_communication = overlap_communication
        self._reduce_bucket_size = reduce_bucket_size

        # gradient scaler
        self.grad_scaler = DynamicGradScaler(
            initial_scale=initial_scale,
            min_scale=min_scale,
            growth_factor=growth_factor,
            backoff_factor=backoff_factor,
            growth_interval=growth_interval,
            hysteresis=hysteresis,
            max_scale=max_scale,
        )
        self._found_overflow = torch.cuda.FloatTensor([0], device=get_current_device())

        # gradient clipping
        self._clip_grad_norm = clip_grad_norm

        # need to record the rank in which parameter groups are not assigned parameters.
        self.param_group_has_params = []
        self.param_group_no_params_ranks = []
        self.padding_grad = torch.zeros([32], dtype=self._dtype, device=get_current_device())
        self.padding_tensor = torch.zeros([32], dtype=self._dtype, device=get_current_device())

        self.rank_unique_id = (
            f"gpus-{gpc.get_world_size(ParallelMode.GLOBAL)}_"
            + f"pp-{gpc.get_local_rank(ParallelMode.PIPELINE)}_"
            + f"tp-{gpc.get_local_rank(ParallelMode.TENSOR)}_"
            + f"zo-{self._zero_local_rank}.pt"
        )
        self.params_per_rank_id_dict = []
        self._param_bcast_sync_handler = param_bcast_sync_handler
        if self._overlap_sync_param:
            assert self._param_bcast_sync_handler is not None
            self._broadcast_comm_stream = torch.cuda.Stream()
        else:
            self._broadcast_comm_stream = torch.cuda.current_stream()

        # iterate over the param group in the optimizer
        # partition these param groups for data parallel training
        # and add buffers to parameter store for future access
        for group_id, param_group in enumerate(self.optim.param_groups):
            group_params = param_group["params"]

            # add the fp16 params to fp16_param_groups for bookkeeping
            self._fp16_param_groups[group_id] = group_params

            # assign parameters to ranks the params in the list are sorted
            params_per_rank, no_params_ranks = self._partition_param_list(param_group)
            self.param_group_no_params_ranks.append(no_params_ranks)
            self.param_group_has_params.append(self._zero_local_rank not in no_params_ranks)

            # store the mapping between param to rank each param should belong to only one rank.
            # we can skip the moe param and do not keep them in _param_store to save memory
            # (means we need to deal with moe param in a different way), but it will increase
            # complexity and reduce code readablity.
            for rank, params in enumerate(params_per_rank):
                # check whether any rank is not assigned params.
                if len(params) != 0:
                    self._param_store.add_fp16_param_list_by_rank_group(rank, group_id, params)
                    for param in params:
                        setattr(param, "group_id", group_id)
                        self._param_store.set_param_to_rank(param, rank)

            # move to cpu to make room to create the flat tensor
            for param in group_params:
                param.data = param.data.cpu()

            # flatten the reordered tensors
            for rank in range(self._zero_world_size):
                # No flat fp16 buffer is allocated if the process has no parameters.
                if rank not in self.param_group_no_params_ranks[group_id]:
                    tensor_list = self._param_store.get_fp16_params_by_rank_group(rank, group_id)
                    with torch.no_grad():
                        flat_tensor = flatten(tensor_list)
                    flat_tensor = flat_tensor.data.cuda()
                    self._param_store.add_flat_fp16_param_by_rank_group(rank, group_id, flat_tensor)
                    sync_param(flat_tensor=flat_tensor, tensor_list=tensor_list)

            # create a copy of fp32 weights of the parameters for which this rank is responsible
            # No flat fp32 buffer is allocated if the process has no parameters.
            if self.param_group_has_params[group_id]:
                fp16_flat_current_rank = self._param_store.get_flat_fp16_param_by_rank_group(
                    self._zero_local_rank, group_id
                )
                fp32_flat_current_rank = fp16_flat_current_rank.float()
                device = "cpu" if self._cpu_offload else get_current_device()
                fp32_flat_current_rank = fp32_flat_current_rank.to(device)
                fp32_flat_current_rank.requires_grad = True
                self._fp32_flat_param_groups_of_current_rank[group_id] = fp32_flat_current_rank

                # need to replace the params in the `params` field in the optimizer
                # so that when the optimizer calls step(), it only updates the tensors
                # managed by this data parallel rank
                param_group["params"] = [fp32_flat_current_rank]

            # set reduction state
            for param in self._fp16_param_groups[group_id]:
                self._param_store.set_param_reduction_state(param, False)

        assert len(self._fp16_param_groups) != 0

        # If a rank is not assigned any arguments, 'has_params' is False.
        self.has_params = sum(self.param_group_has_params) != 0
        # flag used to skip unnecessary gradient reduce operation when gradient accumulation is enabled.
        self.skip_grad_reduce = False

        # initialize communication stream for
        # communication-computation overlapping
        if self._overlap_sync_grad:
            self._comm_stream = torch.cuda.Stream()
        else:
            self._comm_stream = torch.cuda.current_stream()

        # reduction hook is only used if overlapping communication
        # if it is stage 1 without overlapping, no hook will be attached
        if self._overlap_sync_grad:
            self._attach_reduction_hook()

    @property
    def zero_local_rank(self):
        return self._zero_local_rank

    @property
    def zero_world_size(self):
        return self._zero_world_size

    @property
    def dtype(self):
        return self._dtype

    @property
    def loss_scale(self):
        return self.grad_scaler.scale

    @property
    def num_param_groups(self):
        return len(self._fp16_param_groups)

    def _get_real_dp_process_group(self, param_groups):
        if "moe" in param_groups.keys() and param_groups["moe"]:
            return ParallelMode.EXPERT_DATA
        else:
            return ParallelMode.DATA

    def _partition_param_list(self, param_group):
        no_params_ranks = []
        params_per_rank = [[] for _ in range(self._zero_world_size)]
        numel_per_rank = [0 for _ in range(self._zero_world_size)]
        self.params_per_rank_id_dict.append([[] for _ in range(self._zero_world_size)])
        param_list = param_group["params"]

<<<<<<< HEAD
        if self._is_moe_group(param_group):
            # just add current params to params_per_rank[_zero_local_rank]
            params_per_rank[self._zero_local_rank] = list(param_list)
            self.params_per_rank_id_dict[-1][self._zero_local_rank].append(None)
            no_params_ranks = list(range(self._zero_world_size))
            no_params_ranks.pop(self._zero_local_rank)

        else:
            sorted_params = sorted(param_list, key=lambda x: x.numel(), reverse=True)
            for i, param in enumerate(sorted_params):
                global_id = str(i)
                for j in range(len(param.size())):
                    global_id = "_".join([global_id, str(param.size()[j])])
                if self._overlap_communication:
                    rank_to_go = self._param_bcast_sync_handler.get_rank_by_param(param)
                else:
                    rank_to_go = numel_per_rank.index(min(numel_per_rank))
                params_per_rank[rank_to_go].append(param)
                self.params_per_rank_id_dict[-1][rank_to_go].append(global_id)
                numel_per_rank[rank_to_go] += param.numel()
=======
        sorted_params = sorted(param_list, key=lambda x: x.numel(), reverse=True)
        for i, param in enumerate(sorted_params):
            global_id = str(i)
            for j in range(len(param.size())):
                global_id = "_".join([global_id, str(param.size()[j])])
            if self._overlap_sync_param:
                rank_to_go = self._param_bcast_sync_handler.get_rank_by_param(param)
            else:
                rank_to_go = numel_per_rank.index(min(numel_per_rank))
            params_per_rank[rank_to_go].append(param)
            self.params_per_rank_id_dict[-1][rank_to_go].append(global_id)
            numel_per_rank[rank_to_go] += param.numel()
>>>>>>> 42851be3

            # check whether any rank is not assigned to parameters.
            for rank, params in enumerate(params_per_rank):
                if len(params) == 0:
                    no_params_ranks.append(rank)

            if gpc.is_rank_for_log():
                logger.info(  # pylint: disable=W1203
                    f"Number of elements on ranks: {numel_per_rank}, rank:{gpc.get_global_rank()}"
                )

        return params_per_rank, set(no_params_ranks)

    def _is_moe_group(self, param_group):
        return "moe" in param_group.keys() and param_group["moe"]

    def _attach_reduction_hook(self):
        # we iterate over the fp16 params
        # on each param, we register a hook to its AccumulateGrad object
        for group_id in range(self.num_param_groups):
            param_group = self._fp16_param_groups[group_id]
            for param in param_group:
                # we should not reduce the param in moe
                if param.requires_grad and not is_moe_param(param):
                    reduce_rank = None

                    def _define_and_attach(param, reduce_rank=None):
                        # get the AccumulateGrad object of the param itself
                        # If these objects are not kept, reduction hooks may not be attached successfully.
                        accum_grad_obj = get_grad_accumulate_object(param)
                        self._grad_store.add_accumulate_grad_object(accum_grad_obj)

                        reduction_func = partial(
                            self._store_and_try_reduce_grads_by_bucket,
                            param=param,
                            reduce_rank=reduce_rank,
                        )

                        # define hook
                        # NOT IMPORTANT BUT GOOD TO KNOW:
                        # args here is not grad, but allow_unreacable and accumulate_grad
                        def reduce_grad_hook(*args):  # pylint: disable=W0613
                            if self.skip_grad_reduce is False:
                                reduction_func()

                        accum_grad_obj.register_hook(reduce_grad_hook)

                    _define_and_attach(param, reduce_rank)

    def _store_and_try_reduce_grads_by_bucket(self, param, reduce_rank=None):
        param_size = param.numel()

        # check if the bucket is full
        # if full, will reduce the grads already in the bucket
        # after reduction, the bucket will be empty
        if self._bucket_store.num_elements_in_bucket(reduce_rank) + param_size > self._reduce_bucket_size:
            self._reduce_grads_stored_in_bucket(reduce_rank, last_bucket=False)

        # the param must not be reduced to ensure correctness
        is_param_reduced = self._param_store.is_param_reduced(param)
        if is_param_reduced:
            msg = (
                f"Parameter of size ({param.size()}) has already been reduced, "
                + "duplicate reduction will lead to arithmetic incorrectness"
            )
            raise RuntimeError(msg)

        # the param must have grad for reduction
        assert param.grad is not None, f"Parameter of size ({param.size()}) has None grad, cannot be reduced"

        self._bucket_store.add_num_elements_in_bucket(param_size, reduce_rank)
        self._bucket_store.add_grad(param.grad, reduce_rank)
        self._bucket_store.add_param(param, reduce_rank)

    def _reduce_grads_stored_in_bucket(self, reduce_rank=None, last_bucket=False):
        # reduce grads
        self._reduce_grads_by_rank(
            reduce_rank=reduce_rank,
            grads=self._bucket_store.get_grad(reduce_rank=reduce_rank),
            bucket_size=self._bucket_store.num_elements_in_bucket(reduce_rank),
        )

        params_in_bucket = self._bucket_store.get_param(reduce_rank=reduce_rank)

        for param in params_in_bucket:
            # the is_param_reduced flag should be False showing that
            # this param is not reduced before calling self._reduce_grads_by_rank
            is_param_reduced = self._param_store.is_param_reduced(param)

            if is_param_reduced:
                msg = (
                    f"Parameter of size ({param.size()}) has been reduced, "
                    + "duplicate reduction will lead to arithmetic incorrectness"
                )
                raise RuntimeError(msg)

            # update the flag
            self._param_store.set_param_reduction_state(param, True)

            if self._param_store.belongs_to_current_rank(param):
                self._param_store.add_reduced_param_for_compute_norm(param, last_bucket)
            else:
                self._param_store.add_previous_reduced_param(param)

        self._bucket_store.reset_by_rank(reduce_rank)

    def _reduce_grads_by_rank(self, reduce_rank, grads, bucket_size):
        grad_buckets_by_dtype = split_half_float_double(grads)

        for tensor_list in grad_buckets_by_dtype:
            param_bucket = TensorBucket(size=bucket_size)
            for tensor in tensor_list:
                param_bucket.add_to_bucket(tensor, allow_oversize=True)
                if param_bucket.is_full_or_oversized():
                    self._reduce_and_copy(bucket=param_bucket, reduce_rank=reduce_rank)
                    param_bucket.empty()
            if not param_bucket.is_empty():
                self._reduce_and_copy(bucket=param_bucket, reduce_rank=reduce_rank)

    def _reduce_and_copy(self, bucket: TensorBucket, reduce_rank):
        if self._overlap_sync_grad:
            self._comm_stream.synchronize()
            self._param_store.clear_grads_of_previous_reduced_params()

        with torch.cuda.stream(self._comm_stream):
            flat = bucket.flatten()
            reduced_flat = reduce_tensor(
                tensor=flat,
                dtype=self.dtype,
                dst_rank=reduce_rank,
                parallel_mode=ParallelMode.DATA,
            )

            # update the reduced tensor
            if reduce_rank is None or reduce_rank == self._zero_local_rank:
                bucket.unflatten_and_copy(reduced_flat)

    def _has_inf_or_nan(self, tensor):
        try:
            tensor_mean = float(tensor.mean())
        except RuntimeError as instance:
            # We want to check if inst is actually an overflow exception.
            # RuntimeError could come from a different error.
            # If so, we still want the exception to propagate.
            if "value cannot be converted" not in instance.args[0]:
                raise
            return True
        else:
            if tensor_mean == float("inf") or tensor_mean == -float("inf"):
                return True
            return False

    def _sync_grad(self):
        # update param already reduced flag
        reduction_states = self._param_store.get_param_reduction_states()
        for tensor, _ in reduction_states.items():
            reduction_states[tensor] = False
        self._param_store.reset_reduced_data_for_compute_norm()

        # accumulate gradient
        avg_gradients = self._grad_store._averaged_gradients
        for group_id in range(self.num_param_groups):
            # the following operations are performed only on the rank to which parameters are assigned.
            if self._zero_local_rank not in self.param_group_no_params_ranks[group_id]:
                param_group = self._param_store.get_fp16_params_by_rank_group(self._zero_local_rank, group_id)

                if group_id not in avg_gradients:
                    avg_gradients[group_id] = []

                param_idx = 0
                for param in param_group:
                    if param.grad is not None:
                        if len(avg_gradients[group_id]) == param_idx:
                            avg_gradients[group_id].append(param.grad)
                        else:
                            avg_gradients[group_id][param_idx].add_(param.grad)
                        param_idx += 1

        # the gradients needed are stored in the avg_gradients buffer
        # thus, can clear this
        self.zero_grad()

    def zero_grad(self, set_to_none=True):
        """
        Set parameter gradients to zero. If set_to_none = True, gradient
        will be set to None to save memory.

        :param set_to_none: Whether set the gradient to None. Default value is True.
        :type set_to_none: bool
        """
        for _, param_group in self._fp16_param_groups.items():
            for param in param_group:
                if set_to_none:
                    param.grad = None
                elif param.grad is not None:
                    param.grad.detach()
                    param.grad.zero_()
                else:
                    pass

    def backward(self, loss, retain_graph=False):
        loss = self.loss_scale * loss
        loss.backward(retain_graph=retain_graph)

        # Gradients may not be fully synchronized here.

    def _compute_norm_with_stage(
        self,
        group_id: int = 0,
        last_bucket: bool = False,
        last_stage: bool = False,
        previous_norm=None,
    ):
        # compute norm for gradients that have been reduced
        params, grads = self._param_store.get_reduced_param_for_compute_norm(group_id=group_id, last_bucket=last_bucket)
        if len(params) == 0:
            grads = [self.padding_grad]
            params = [self.padding_tensor]

        if self._clip_grad_norm > 0:
            # this norm is before scaling, it will be very large
            norm = compute_norm(
                gradients=grads,
                parameters=params,
                last_stage=last_stage,
                previous_norm=previous_norm,
            )

        return norm

    def _compute_norm_with_moe_group(self, group_id):
        parameters = self._param_store.get_fp16_params_by_rank_group(group_id=group_id, rank=self._zero_local_rank)
        # wo do not get the average grad for moe parameters, so we have to constuct
        # the gradients list hear. Maybe this can be optimized.
        gradients = [p.grad for p in parameters]
        norm = compute_norm(
            gradients=gradients,
            parameters=parameters,
            last_stage=True,
        )

        # Need to allreduce(avg) the norms across different ranks because moe params will not be synced during allreduce
        # model and zero have been reduced!!!
        pg = gpc.get_group(ParallelMode.DATA)
        scaled_norm = norm * 1.0 / float(gpc.get_world_size(ParallelMode.DATA))
        scaled_norm_tensor = torch.tensor(scaled_norm, device=get_current_device(), dtype=torch.float)
        dist.all_reduce(scaled_norm_tensor, group=pg)
        all_groups_norm = scaled_norm_tensor.item()
        return all_groups_norm

    def step(self, closure=None):
        """Performs a single optimization step.

        Args:
            closure (Callable, optional): A closure that reevaluates the model
                and returns the loss.
        Returns:
            Union[bool, float]: Whether the gradient is success updated, and the gradient.
        """
        assert closure is None, "closure is not supported by step()"

        # if not overlapping communication (no reduction hook is attached)
        # we need to manually reduce these gradients
        if not self._overlap_sync_grad:
            for group_id in range(len(self._fp16_param_groups)):
                for param in self._fp16_param_groups[group_id]:
                    # we should not reduce the param in moe
                    if param.grad is not None and not is_moe_param(param):
                        self._store_and_try_reduce_grads_by_bucket(param)

        # we need to reduce the gradients left in the communication bucket
        self._reduce_grads_stored_in_bucket(reduce_rank=None, last_bucket=True)

        # compute norm for gradients in the before bucket
        groups_norms = []
        for group_id in range(self.num_param_groups):
            groups_norms.append(self._compute_norm_with_stage(group_id=group_id))

        # clear reduced grads
        if self._overlap_sync_grad:
            # grads in the last bucket is reduced
            self._comm_stream.synchronize()
            self._param_store.clear_grads_of_previous_reduced_params()

        # compute norm for gradients in the last bucket
        total_norms = []
        for group_id in range(self.num_param_groups):
            if self._is_moe_group(self.optim.param_groups[group_id]):
                total_norms.append(self._compute_norm_with_moe_group(group_id=group_id))
            else:
                total_norms.append(
                    self._compute_norm_with_stage(
                        group_id=group_id, last_bucket=True, last_stage=True, previous_norm=groups_norms[group_id]
                    )
                )
        timer("sync_grad").start()
        self._sync_grad()
        timer("sync_grad").stop()

        return self._step(closure=closure, norms=total_norms)

    def _step(self, closure=None, norms=None):
        assert closure is None, "closure is not supported by step()"

        # check for overflow
        found_inf = False
        # if there is INF values in grades, compute_norm func would also returns -1
        # thus, we try to avoid call _check_overflow here
        # found_inf = self._check_overflow()
        # Because you may encounter inf when computing norm

        if -1 in norms:
            found_inf = True
        loss_scale = float(self.loss_scale.item())  # backup
        if gpc.config.model.dtype is not torch.float32:
            self.grad_scaler.update(found_inf)
        # update loss scale if overflow occurs
        if found_inf:
            if gpc.is_rank_for_log():
                logger.warning("Overflow occurs, please check it.")
                send_alert_message(
                    address=gpc.config.alert_address,
                    message="Overflow occurs, please check it.",
                )
            self._grad_store._averaged_gradients = dict()
            self.zero_grad()
            return False, norms

        # copy the grad of fp16 param to fp32 param
        single_grad_partition_groups = []
        for group_id in range(self.num_param_groups):
            # compute norm
            # The following operations are performed only on the rank to which parameters are assigned.
            if not self.param_group_has_params[group_id]:
                continue

            # create flat gradient for the flat fp32 params
            gradients = self._grad_store.get_averaged_gradients_by_group(group_id)
            with torch.no_grad():
                flat_fp16_avg_grads = flatten(gradients)
            self._grad_store.reset_average_gradients_by_group(group_id)
            gradients = None  # release cuda memory

            dtype = self._fp32_flat_param_groups_of_current_rank[group_id].dtype
            flat_fp32_avg_grads = flat_fp16_avg_grads.to(dtype)
            flat_fp16_avg_grads = None  # release cuda memory

            param_shape = self._fp32_flat_param_groups_of_current_rank[group_id].shape
            assert (
                param_shape == flat_fp32_avg_grads.shape
            ), f"fp32 param and grad have different shape {param_shape} vs {flat_fp32_avg_grads.shape}"

            single_grad_partition_groups.append(flat_fp32_avg_grads)
            device = self._fp32_flat_param_groups_of_current_rank[group_id].device
            self._fp32_flat_param_groups_of_current_rank[group_id].grad = flat_fp32_avg_grads.to(device)

        # unscale and clip grads
        # get the global norm
        global_norm_groups = []
        if self._clip_grad_norm > 0:
            for group_id in range(self.num_param_groups):
                global_norm_groups.append(norms[group_id] ** 0.5)

        # the following operations are performed only on the rank to which parameters are assigned.
        if gpc.config.model.dtype is not torch.float32:
            if len(single_grad_partition_groups) != 0:
                self._unscale_and_clip_grads(single_grad_partition_groups, global_norm_groups, loss_scale)
        # update the parameters
        timer("step").start()

        # For those ranks that are not assigned parameters, we just wait for other ranks
        # to send them updated their own parameters.
        if self.has_params:
            self.optim.step()
            # release the fp32 grad
            release_param_grad(self._fp32_flat_param_groups_of_current_rank.values())
            # update fp16 partition updated by the current rank
            for group_id in range(len(self._fp16_param_groups)):
                if self.param_group_has_params[group_id]:
                    fp16_param = self._param_store.get_flat_fp16_param_by_rank_group(
                        rank=self._zero_local_rank, group_id=group_id
                    )
                    fp32_param = self._fp32_flat_param_groups_of_current_rank[group_id]
                    fp16_param.data.copy_(fp32_param)

        with torch.cuda.stream(self._broadcast_comm_stream):
            self.broadcast_params()

        timer("step").stop()

        # update gradients may not be needed here, because the sync_params function is used in initialization,
        # so synchronization is maintained
        return True, [global_norm / loss_scale for global_norm in global_norm_groups]

    def broadcast_params(self):
        handles = []

        for rank, group_id in product(range(self._zero_world_size), range(self.num_param_groups)):
            if self._is_moe_group(self.optim.param_groups[group_id]):
                continue
            # The following operations are performed only on the rank to which parameters are assigned.
            if rank in self.param_group_no_params_ranks[group_id]:
                continue
            fp16_param = self._param_store.get_flat_fp16_param_by_rank_group(rank=rank, group_id=group_id)
            # grank = gpc.get_ranks_in_group(group_type)[rank]  # need to convert to the global rank
            # assert grank == rank, f"{grank} == {rank}"
            g_rank = gpc.get_ranks_in_group(self._broadcast_parallel_mode)[rank]
            handle = dist.broadcast(
                fp16_param,
                src=g_rank,
                group=gpc.get_group(ParallelMode.ZERO1),
                async_op=True,
            )

            if self._overlap_sync_param:
                self._param_bcast_sync_handler.add_bcast_handle(rank, handle)
            else:
                handles.append(handle)

        for handle in handles:
            handle.wait()

    ##################
    # FP16 Utilities #
    ##################

    def _check_overflow(self):
        # clear previous overflow record
        self._found_overflow.fill_(0.0)

        # check for overflow
        for group_id in range(len(self._fp16_param_groups)):
            # The following operations are performed only on the rank to which parameters are assigned.
            if self._zero_local_rank not in self.param_group_no_params_ranks[group_id]:
                for avg_grad in self._grad_store.get_averaged_gradients_by_group(group_id):
                    if avg_grad is not None and has_inf_or_nan(avg_grad):
                        self._found_overflow.fill_(1.0)
                        break
        dist.all_reduce(
            self._found_overflow,
            op=dist.ReduceOp.MAX,
            group=gpc.get_group(ParallelMode.GLOBAL),
        )

        return self._found_overflow.item() > 0

    def _unscale_and_clip_grads(self, grad_groups_flat, total_norm_groups, loss_scale):
        # compute combined scale factor for this group
        combined_scale_groups = []

        if self._clip_grad_norm > 0.0:
            # norm is in fact norm*scale
            for group_id, total_norm in enumerate(total_norm_groups):
                combined_scale_groups.append(loss_scale)
                clip = ((total_norm / loss_scale) + 1e-6) / self._clip_grad_norm
                if clip > 1.0:
                    combined_scale_groups[group_id] = clip * loss_scale

        for group_id, grad in enumerate(grad_groups_flat):
            grad.data.mul_(1.0 / combined_scale_groups[group_id])

    def clip_grad_norm(self, model, max_norm):
        # will conduct in the step()
        pass

    def state_dict(self):
        states = {}
        grad_scaler = self.grad_scaler.state_dict()
        states["grad_scaler"] = grad_scaler
        optim_states = self.optim.state_dict()
        states["base_optim_states"] = optim_states

        flat_fp32_weights = {}
        for group_id, param in self._fp32_flat_param_groups_of_current_rank.items():
            if self._zero_local_rank not in self.param_group_no_params_ranks[group_id]:
                assert param.grad is None
                flat_fp32_weights[group_id] = param
        states["flat_fp32_weights"] = flat_fp32_weights
        states["zero_devide_optim_plan"] = self.params_per_rank_id_dict

        return states

    def load_state_dict(self, states):
        # TODO: Need to take into account the change in the number of DP.
        assert "grad_scaler" in states, "Not found grad_scaler state!"
        grad_scaler = states["grad_scaler"]
        self.grad_scaler.load_state_dict(grad_scaler)
        optim_states = states["base_optim_states"]
        self.optim.load_state_dict(optim_states)

        # load fp32 model weight.
        flat_fp32_weights = states["flat_fp32_weights"]
        assert set(flat_fp32_weights.keys()) == set(self._fp32_flat_param_groups_of_current_rank)
        for group_id, param in flat_fp32_weights.items():
            if self._zero_local_rank not in self.param_group_no_params_ranks[group_id]:
                self_param = self._fp32_flat_param_groups_of_current_rank[group_id]
                assert (
                    self_param.shape == param.shape
                ), f"The loaded parameter shape is inconsistent, {self_param.shape} != {param.shape}"
                self_param.data.copy_(param.data)

        # Load the fp16 model weights.
        for group_id in range(len(self._fp16_param_groups)):
            if self._zero_local_rank not in self.param_group_no_params_ranks[group_id]:
                fp16_param = self._param_store.get_flat_fp16_param_by_rank_group(
                    rank=self._zero_local_rank, group_id=group_id
                )
                fp32_param = self._fp32_flat_param_groups_of_current_rank[group_id]
                fp16_param.data.copy_(fp32_param)

        if "zero_devide_optim_plan" in states:
            self.params_per_rank_id_dict = states["zero_devide_optim_plan"]<|MERGE_RESOLUTION|>--- conflicted
+++ resolved
@@ -286,7 +286,6 @@
         self.params_per_rank_id_dict.append([[] for _ in range(self._zero_world_size)])
         param_list = param_group["params"]
 
-<<<<<<< HEAD
         if self._is_moe_group(param_group):
             # just add current params to params_per_rank[_zero_local_rank]
             params_per_rank[self._zero_local_rank] = list(param_list)
@@ -300,27 +299,13 @@
                 global_id = str(i)
                 for j in range(len(param.size())):
                     global_id = "_".join([global_id, str(param.size()[j])])
-                if self._overlap_communication:
+                if self._overlap_sync_param:
                     rank_to_go = self._param_bcast_sync_handler.get_rank_by_param(param)
                 else:
                     rank_to_go = numel_per_rank.index(min(numel_per_rank))
                 params_per_rank[rank_to_go].append(param)
                 self.params_per_rank_id_dict[-1][rank_to_go].append(global_id)
                 numel_per_rank[rank_to_go] += param.numel()
-=======
-        sorted_params = sorted(param_list, key=lambda x: x.numel(), reverse=True)
-        for i, param in enumerate(sorted_params):
-            global_id = str(i)
-            for j in range(len(param.size())):
-                global_id = "_".join([global_id, str(param.size()[j])])
-            if self._overlap_sync_param:
-                rank_to_go = self._param_bcast_sync_handler.get_rank_by_param(param)
-            else:
-                rank_to_go = numel_per_rank.index(min(numel_per_rank))
-            params_per_rank[rank_to_go].append(param)
-            self.params_per_rank_id_dict[-1][rank_to_go].append(global_id)
-            numel_per_rank[rank_to_go] += param.numel()
->>>>>>> 42851be3
 
             # check whether any rank is not assigned to parameters.
             for rank, params in enumerate(params_per_rank):
