--- conflicted
+++ resolved
@@ -2,8 +2,8 @@
 # -*- encoding: utf-8 -*-
 
 import math
-from typing import Optional, List
 from functools import partial
+from typing import List, Optional
 
 import torch
 import torch.distributed as dist
@@ -86,11 +86,7 @@
         hysteresis = grad_scal_cfg.hysteresis
         max_scale = grad_scal_cfg.max_scale
 
-<<<<<<< HEAD
         if gpc.config.parallel["tensor"]["sp"] == "intern" and gpc.config.parallel["tensor"]["intern_overlap"] is True:
-=======
-        if gpc.config.parallel["tensor"]["mode"] == "fstp" and gpc.config.parallel["tensor"]["overlap"] == True:
->>>>>>> 95488d8e
             self._fstp_handler = gpc.config.fstp_handler
 
         # Zero related args
@@ -361,43 +357,6 @@
         group_id = getattr(param, "group_id")
         return tensor_rank == gpc.get_local_rank(self._broadcast_parallel_mode[group_id])
 
-<<<<<<< HEAD
-    def reset_reduce_bucket(self) -> None:
-        for bucket in self._bucket_store_2:
-            for rank, params in bucket._params.items():
-                for _param in params:
-                    if not hasattr(_param, "_fstp_reduce_scatter_str"):
-                        continue
-
-                    key = getattr(_param, "_fstp_reduce_scatter_str")
-                    comm_handle, _grad = self._fstp_handler.reduce_scatter_handlers[key]
-                    comm_handle.wait()
-                    _param.grad.add_(_grad)
-                    # self._fstp_handler.reduce_scatter_handlers[key] = None
-                    # del _grad
-                    release_reduce_scatter_memory_pool(size=tuple(_grad.size()), index=_grad.index)
-                    del self._fstp_handler.reduce_scatter_handlers[key]
-                    self._fstp_handler.reduce_scatter_handlers[key] = None
-                    assert key in self._fstp_handler.reduce_scatter_handlers
-                    # if not hasattr(_param, "_fstp_all_reduce_str"):
-                    #     continue
-
-                    # key = getattr(_param, "_fstp_all_reduce_str")
-                    # comm_handle, _grad = self._fstp_handler.all_reduce_handlers[key]
-                    # comm_handle.wait()
-                    # with torch.no_grad():
-                    #     _grad = split_forward_gather_backward(_grad, ParallelMode.TENSOR, dim=0)
-                    # _param.grad.add_(_grad)
-                    # # self._fstp_handler.reduce_scatter_handlers[key] = None
-                    # del _grad
-                    # del self._fstp_handler.all_reduce_handlers[key]
-                    # self._fstp_handler.all_reduce_handlers[key] = None
-                    # assert key in self._fstp_handler.all_reduce_handlers
-
-                bucket.reset_by_rank(rank)
-
-    def _wait_reduce_scatter_and_accumulate_grad(self, param, reduce_rank=None):
-=======
     def _accum_grads_store_in_bucket(self, bucket: BucketStore, reduce_rank: Optional[int] = None) -> None:
         for _param in bucket.get_param(reduce_rank):
             if not hasattr(_param, "_fstp_reduce_scatter_str"):
@@ -410,13 +369,12 @@
             _param.grad.add_(_grad)
 
             # release cuda memory.
+            release_reduce_scatter_memory_pool(size=tuple(_grad.size()), index=_grad.index)
             self._fstp_handler.reduce_scatter_handlers[_key] = None
-            _grad = None
 
         bucket.reset_by_rank(reduce_rank)
 
     def _wait_reduce_scatter_and_accumulate_grads(self, param, reduce_rank: Optional[int] = None):
->>>>>>> 95488d8e
         param_size = param.numel()
 
         group_id = getattr(param, "group_id")
@@ -428,38 +386,7 @@
         if current_bucket.num_elements_in_bucket(reduce_rank) >= self._reduce_bucket_size:
             self._accum_grads_store_in_bucket(current_bucket, reduce_rank)
 
-<<<<<<< HEAD
-                key = getattr(_param, "_fstp_reduce_scatter_str")
-                comm_handle, _grad = self._fstp_handler.reduce_scatter_handlers[key]
-                comm_handle.wait()
-                _param.grad.add_(_grad)
-                # self._fstp_handler.reduce_scatter_handlers[key] = None
-                # del _grad
-                release_reduce_scatter_memory_pool(size=tuple(_grad.size()), index=_grad.index)
-                del self._fstp_handler.reduce_scatter_handlers[key]
-                self._fstp_handler.reduce_scatter_handlers[key] = None
-                assert key in self._fstp_handler.reduce_scatter_handlers
-
-                # if not hasattr(_param, "_fstp_all_reduce_str"):
-                #         continue
-
-                # key = getattr(_param, "_fstp_all_reduce_str")
-                # comm_handle, _grad = self._fstp_handler.all_reduce_handlers[key]
-                # comm_handle.wait()
-                # with torch.no_grad():
-                #     _grad = split_forward_gather_backward(_grad, ParallelMode.TENSOR, dim=0)
-                # _param.grad.add_(_grad)
-                # # self._fstp_handler.reduce_scatter_handlers[key] = None
-                # del _grad
-                # del self._fstp_handler.all_reduce_handlers[key]
-                # self._fstp_handler.all_reduce_handlers[key] = None
-                # assert key in self._fstp_handler.all_reduce_handlers
-
-                current_bucket.reset_by_rank(reduce_rank)
-
-=======
         # otherwise, add the parameter into bucket.
->>>>>>> 95488d8e
         current_bucket.add_num_elements_in_bucket(param_size, reduce_rank)
         current_bucket.add_param(param, reduce_rank)
 
