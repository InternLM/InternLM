#!/usr/bin/env python
# -*- encoding: utf-8 -*-

import math
from functools import partial

import torch
import torch.distributed as dist
<<<<<<< HEAD
from apex.multi_tensor_apply import multi_tensor_applier
=======
>>>>>>> 754c5aa6
from torch.optim import Optimizer

from internlm.core.context import Config, ParallelMode
from internlm.core.context import global_context as gpc
from internlm.solver.optimizer.store import (
    BucketStore,
    GradientStore,
    ParameterStore,
    TensorBucket,
)
from internlm.solver.optimizer.utils import (
    DynamicGradScaler,
    flatten,
    get_grad_accumulate_object,
    has_inf_or_nan,
    reduce_tensor,
    release_param_grad,
    split_half_float_double,
    sync_param,
)
from internlm.utils.common import get_current_device
from internlm.utils.logger import get_logger
from internlm.utils.megatron_timers import megatron_timer as timer
<<<<<<< HEAD
from internlm.utils.parallel import is_model_parallel_parameter

inf = math.inf
logger = get_logger(__file__)


def calc_l2_norm(grads):
    norm = 0.0
    if len(grads) > 0:
        dummy_overflow_buf = torch.cuda.IntTensor([0])
        norm, _ = multi_tensor_applier(
            amp_C.multi_tensor_l2norm, dummy_overflow_buf, [grads], False  # no per-parameter norm
        )
    return norm
=======
>>>>>>> 754c5aa6

from .utils import compute_norm

logger = get_logger(__file__)


class BaseOptimizer(Optimizer):
    """
    Base Optimizer.
    """

    def __init__(self, optim: Optimizer):  # pylint: disable=W0231
        self.optim = optim

    @property
    def param_groups(self):
        return self.optim.param_groups

    @property
    def defaults(self):
        return self.optim.defaults

    def add_param_group(self, *args, **kwargs):
        return self.optim.add_param_group(*args, **kwargs)

    def step(self, *args, **kwargs):
        return self.optim.step(*args, **kwargs)

    def zero_grad(self, *args, **kwargs):
        self.optim.zero_grad(*args, **kwargs)

    def load_state_dict(self, *args, **kwargs):
        self.optim.load_state_dict(*args, **kwargs)

    def state_dict(self):
        return self.optim.state_dict()

    def backward(self, loss):
        loss.backward()

    def backward_by_grad(self, tensor, grad):
        torch.autograd.backward(tensors=tensor, grad_tensors=grad)

    def clip_grad_norm(self):
        pass


class HybridZeroOptimizer(BaseOptimizer):
    """
    Hybrid Zero Optimizer.
    """

    def __init__(
        self,
        optimizer: Optimizer,
        cpu_offload=False,
        overlap_broadcast=False,
        grad_scal_cfg: Config = None,
        zero_cfg: Config = None,
    ):
        # DynamicGradScaler related args
        initial_scale = grad_scal_cfg.fp16.initial_scale
        min_scale = grad_scal_cfg.fp16.min_scale
        growth_interval = grad_scal_cfg.fp16.growth_interval
        growth_factor = grad_scal_cfg.growth_factor
        backoff_factor = grad_scal_cfg.backoff_factor
        hysteresis = grad_scal_cfg.hysteresis
        max_scale = grad_scal_cfg.max_scale

        # Zero related args
        overlap_communication = zero_cfg.zero_overlap_communication
        reduce_bucket_size = zero_cfg.reduce_bucket_size
        clip_grad_norm = zero_cfg.clip_grad_norm

        super().__init__(optim=optimizer)

        self._dtype = self.optim.param_groups[0]["params"][0].dtype
        self._cpu_offload = cpu_offload
        self._zero_local_rank = gpc.get_local_rank(ParallelMode.ZERO1)
        self._zero_world_size = gpc.get_world_size(ParallelMode.ZERO1)
        self._broadcast_parallel_mode = ParallelMode.ZERO1

        # ParameterStore will manage the tensor buffers used for zero
        # it will not manage the tensors used by mixed precision training
        self._param_store = ParameterStore(ParallelMode.ZERO1)
        self._grad_store = GradientStore(ParallelMode.DATA)
        self._bucket_store = BucketStore(ParallelMode.DATA)

        # fp16 and fp32 params for mixed precision training
        self._fp16_param_groups = dict()
        self._fp32_flat_param_groups_of_current_rank = dict()

        # communication params
        self._overlap_communication = overlap_communication
        self._reduce_bucket_size = reduce_bucket_size

        # gradient scaler
        self.grad_scaler = DynamicGradScaler(
            initial_scale=initial_scale,
            min_scale=min_scale,
            growth_factor=growth_factor,
            backoff_factor=backoff_factor,
            growth_interval=growth_interval,
            hysteresis=hysteresis,
            max_scale=max_scale,
        )
        self._found_overflow = torch.cuda.FloatTensor([0], device=get_current_device())

        # gradient clipping
        self._clip_grad_norm = clip_grad_norm

        # need to record the rank in which parameter groups are not assigned parameters.
        self.param_group_has_params = []
        self.param_group_no_params_ranks = []
        self.padding_grad = torch.zeros([32], dtype=self._dtype, device=get_current_device())
        self.padding_tensor = torch.zeros([32], dtype=self._dtype, device=get_current_device())

        self.rank_unique_id = (
            f"gpus-{gpc.get_world_size(ParallelMode.GLOBAL)}_"
            + f"pp-{gpc.get_local_rank(ParallelMode.PIPELINE)}_"
            + f"tp-{gpc.get_local_rank(ParallelMode.TENSOR)}_"
            + f"zo-{self._zero_local_rank}.pt"
        )
        self.params_per_rank_id_dict = []
        self.overlap_broadcast = overlap_broadcast

        # iterate over the param group in the optimizer
        # partition these param groups for data parallel training
        # and add buffers to parameter store for future access
        for group_id, param_group in enumerate(self.optim.param_groups):
            group_params = param_group["params"]

            # add the fp16 params to fp16_param_groups for bookkeeping
            self._fp16_param_groups[group_id] = group_params

            # assign parameters to ranks the params in the list are sorted
            params_per_rank, no_params_ranks = self._partition_param_list(group_params)
            self.param_group_no_params_ranks.append(no_params_ranks)
            self.param_group_has_params.append(self._zero_local_rank not in no_params_ranks)

            # store the mapping between param to rank each param should belong to only one rank
            for rank, params in enumerate(params_per_rank):
                # check whether any rank is not assigned params.
                if len(params) != 0:
                    self._param_store.add_fp16_param_list_by_rank_group(rank, group_id, params)
                    for param in params:
                        self._param_store.set_param_to_rank(param, rank)

            # move to cpu to make room to create the flat tensor
            for param in group_params:
                param.data = param.data.cpu()

            # flatten the reordered tensors
            for rank in range(self._zero_world_size):
                # No flat fp16 buffer is allocated if the process has no parameters.
                if rank not in self.param_group_no_params_ranks[group_id]:
                    tensor_list = self._param_store.get_fp16_params_by_rank_group(rank, group_id)
                    with torch.no_grad():
                        flat_tensor = flatten(tensor_list)
                    flat_tensor = flat_tensor.data.cuda()
                    self._param_store.add_flat_fp16_param_by_rank_group(rank, group_id, flat_tensor)
                    sync_param(flat_tensor=flat_tensor, tensor_list=tensor_list)

            # create a copy of fp32 weights of the parameters for which this rank is responsible
            # No flat fp32 buffer is allocated if the process has no parameters.
            if self.param_group_has_params[group_id]:
                fp16_flat_current_rank = self._param_store.get_flat_fp16_param_by_rank_group(
                    self._zero_local_rank, group_id
                )
                fp32_flat_current_rank = fp16_flat_current_rank.float()
                device = "cpu" if self._cpu_offload else get_current_device()
                fp32_flat_current_rank = fp32_flat_current_rank.to(device)
                fp32_flat_current_rank.requires_grad = True
                self._fp32_flat_param_groups_of_current_rank[group_id] = fp32_flat_current_rank

                # need to replace the params in the `params` field in the optimizer
                # so that when the optimizer calls step(), it only updates the tensors
                # managed by this data parallel rank
                param_group["params"] = [fp32_flat_current_rank]

            # set reduction state
            for param in self._fp16_param_groups[group_id]:
                self._param_store.set_param_reduction_state(param, False)

        assert len(self._fp16_param_groups) != 0

        # If a rank is not assigned any arguments, 'has_params' is False.
        self.has_params = sum(self.param_group_has_params) != 0
        # flag used to skip unnecessary gradient reduce operation when gradient accumulation is enabled.
        self.skip_grad_reduce = False

        # initialize communication stream for
        # communication-computation overlapping
        if self._overlap_communication:
            self._comm_stream = torch.cuda.Stream()

        # reduction hook is only used if overlapping communication
        # if it is stage 1 without overlapping, no hook will be attached
        if self._overlap_communication:
            self._attach_reduction_hook()

    @property
    def zero_local_rank(self):
        return self._zero_local_rank

    @property
    def zero_world_size(self):
        return self._zero_world_size

    @property
    def dtype(self):
        return self._dtype

    @property
    def loss_scale(self):
        return self.grad_scaler.scale

    @property
    def num_param_groups(self):
        return len(self._fp16_param_groups)

    def _partition_param_list(self, param_list):
        no_params_ranks = []
        params_per_rank = [[] for _ in range(self._zero_world_size)]
        numel_per_rank = [0 for _ in range(self._zero_world_size)]
        self.params_per_rank_id_dict.append([[] for _ in range(self._zero_world_size)])

        sorted_params = sorted(param_list, key=lambda x: x.numel(), reverse=True)
        for i, param in enumerate(sorted_params):
            global_id = str(i)
            for j in range(len(param.size())):
                global_id = "_".join([global_id, str(param.size()[j])])

            rank_to_go = numel_per_rank.index(min(numel_per_rank))
            params_per_rank[rank_to_go].append(param)
            self.params_per_rank_id_dict[-1][rank_to_go].append(global_id)
            numel_per_rank[rank_to_go] += param.numel()

        # check whether any rank is not assigned to parameters.
        for rank, params in enumerate(params_per_rank):
            if len(params) == 0:
                no_params_ranks.append(rank)

        if gpc.is_rank_for_log():
            logger.info(f"Number of elements on ranks: {numel_per_rank}, rank:{gpc.get_global_rank()}")

        return params_per_rank, set(no_params_ranks)

    def _attach_reduction_hook(self):
        # we iterate over the fp16 params
        # on each param, we register a hook to its AccumulateGrad object
        for group_id in range(self.num_param_groups):
            param_group = self._fp16_param_groups[group_id]
            for param in param_group:
                if param.requires_grad:
                    reduce_rank = None

                    def _define_and_attach(param, reduce_rank=None):
                        # get the AccumulateGrad object of the param itself
                        # If these objects are not kept, reduction hooks may not be attached successfully.
                        accum_grad_obj = get_grad_accumulate_object(param)
                        self._grad_store.add_accumulate_grad_object(accum_grad_obj)

                        reduction_func = partial(
                            self._store_and_try_reduce_grads_by_bucket, param=param, reduce_rank=reduce_rank
                        )

                        # define hook
                        # NOT IMPORTANT BUT GOOD TO KNOW:
                        # args here is not grad, but allow_unreacable and accumulate_grad
                        def reduce_grad_hook(*args):  # pylint: disable=W0613
                            if self.skip_grad_reduce is False:
                                reduction_func()

                        accum_grad_obj.register_hook(reduce_grad_hook)

                    _define_and_attach(param, reduce_rank)

    def _store_and_try_reduce_grads_by_bucket(self, param, reduce_rank=None):
        param_size = param.numel()

        # check if the bucket is full
        # if full, will reduce the grads already in the bucket
        # after reduction, the bucket will be empty
        if self._bucket_store.num_elements_in_bucket(reduce_rank) + param_size > self._reduce_bucket_size:
            self._reduce_grads_stored_in_bucket(reduce_rank)

        # the param must not be reduced to ensure correctness
        is_param_reduced = self._param_store.is_param_reduced(param)
        if is_param_reduced:
            msg = (
                f"Parameter of size ({param.size()}) has already been reduced, "
                + "duplicate reduction will lead to arithmetic incorrectness"
            )
            raise RuntimeError(msg)

        # the param must have grad for reduction
        assert param.grad is not None, f"Parameter of size ({param.size()}) has None grad, cannot be reduced"

        self._bucket_store.add_num_elements_in_bucket(param_size, reduce_rank)
        self._bucket_store.add_grad(param.grad, reduce_rank)
        self._bucket_store.add_param(param, reduce_rank)

    def _reduce_grads_stored_in_bucket(self, reduce_rank=None):
        # reduce grads
        self._reduce_grads_by_rank(
            reduce_rank=reduce_rank,
            grads=self._bucket_store.get_grad(reduce_rank=reduce_rank),
            bucket_size=self._bucket_store.num_elements_in_bucket(reduce_rank),
        )

        # use communication stream if overlapping
        # communication with computation
        if self._overlap_communication:
            stream = self._comm_stream
        else:
            stream = torch.cuda.current_stream()

        with torch.cuda.stream(stream):
            params_in_bucket = self._bucket_store.get_param(reduce_rank=reduce_rank)

            for param in params_in_bucket:
                # the is_param_reduced flag should be False showing that
                # this param is not reduced before calling self._reduce_grads_by_rank
                is_param_reduced = self._param_store.is_param_reduced(param)

                if is_param_reduced:
                    msg = (
                        f"Parameter of size ({param.size()}) has been reduced, "
                        + "duplicate reduction will lead to arithmetic incorrectness"
                    )
                    raise RuntimeError(msg)

                # update the flag
                self._param_store.set_param_reduction_state(param, True)

        self._bucket_store.reset_by_rank(reduce_rank)

    def _reduce_grads_by_rank(self, reduce_rank, grads, bucket_size):
        grad_buckets_by_dtype = split_half_float_double(grads)

        for tensor_list in grad_buckets_by_dtype:
            param_bucket = TensorBucket(size=bucket_size)
            for tensor in tensor_list:
                param_bucket.add_to_bucket(tensor, allow_oversize=True)
                if param_bucket.is_full_or_oversized():
                    self._reduce_and_copy(bucket=param_bucket, reduce_rank=reduce_rank)
                    param_bucket.empty()
            if not param_bucket.is_empty():
                self._reduce_and_copy(bucket=param_bucket, reduce_rank=reduce_rank)

    def _reduce_and_copy(self, bucket: TensorBucket, reduce_rank):
        if self._overlap_communication:
            torch.cuda.synchronize()
            self._param_store.clear_grads_of_previous_reduced_params()
            stream = self._comm_stream
        else:
            stream = torch.cuda.current_stream()

        with torch.cuda.stream(stream):
            flat = bucket.flatten()
            reduced_flat = reduce_tensor(
                tensor=flat, dtype=self.dtype, dst_rank=reduce_rank, parallel_mode=ParallelMode.DATA
            )

            # update the reduced tensor
            if reduce_rank is None or reduce_rank == self._zero_local_rank:
                bucket.unflatten_and_copy(reduced_flat)

    def _has_inf_or_nan(self, tensor):
        try:
            tensor_mean = float(tensor.mean())
        except RuntimeError as instance:
            # We want to check if inst is actually an overflow exception.
            # RuntimeError could come from a different error.
            # If so, we still want the exception to propagate.
            if "value cannot be converted" not in instance.args[0]:
                raise
            return True
        else:
            if tensor_mean == float("inf") or tensor_mean == -float("inf"):
                return True
            return False

    def _sync_grad(self):
        # update param already reduced flag
        reduction_states = self._param_store.get_param_reduction_states()
        for tensor, _ in reduction_states.items():
            reduction_states[tensor] = False

        # accumulate gradient
        avg_gradients = self._grad_store._averaged_gradients
        for group_id in range(self.num_param_groups):
            # the following operations are performed only on the rank to which parameters are assigned.
            if self._zero_local_rank not in self.param_group_no_params_ranks[group_id]:
                param_group = self._param_store.get_fp16_params_by_rank_group(self._zero_local_rank, group_id)

                if group_id not in avg_gradients:
                    avg_gradients[group_id] = []

                param_idx = 0
                for param in param_group:
                    if param.grad is not None:
                        if len(avg_gradients[group_id]) == param_idx:
                            avg_gradients[group_id].append(param.grad)
                        else:
                            avg_gradients[group_id][param_idx].add_(param.grad)
                        param_idx += 1

        # the gradients needed are stored in the avg_gradients buffer
        # thus, can clear this
        self.zero_grad()

    def zero_grad(self, set_to_none=True):
        """
        Set parameter gradients to zero. If set_to_none = True, gradient
        will be set to None to save memory.

        :param set_to_none: Whether set the gradient to None. Default value is True.
        :type set_to_none: bool
        """
        for _, param_group in self._fp16_param_groups.items():
            for param in param_group:
                if set_to_none:
                    param.grad = None
                elif param.grad is not None:
                    param.grad.detach()
                    param.grad.zero_()
                else:
                    pass

    def backward(self, loss, retain_graph=False):
        loss = self.loss_scale * loss
        loss.backward(retain_graph=retain_graph)

        # Gradients may not be fully synchronized here.

    def step(self, closure=None):
        """Performs a single optimization step.

        Args:
            closure (Callable, optional): A closure that reevaluates the model
                and returns the loss.
        Returns:
            Union[bool, float]: Whether the gradient is success updated, and the gradient.
        """
        assert closure is None, "closure is not supported by step()"

        timer("sync_grad").start()
        # if not overlapping communication (no reduction hook is attached)
        # we need to manually reduce these gradients
        if not self._overlap_communication:
            for group_id in range(len(self._fp16_param_groups)):
                for param in self._fp16_param_groups[group_id]:
                    if param.grad is not None:
                        self._store_and_try_reduce_grads_by_bucket(param)

        # we need to reduce the gradients left in the communication bucket
        self._reduce_grads_stored_in_bucket()

        # clear reduced grads
        if self._overlap_communication:
            torch.cuda.synchronize()
            self._param_store.clear_grads_of_previous_reduced_params()

        self._sync_grad()
        timer("sync_grad").stop()

        return self._step(closure=closure)

    def _step(self, closure=None):
        assert closure is None, "closure is not supported by step()"

        # check for overflow
        found_inf = self._check_overflow()
        # Because you may encounter inf when computing norm
        timer("cal_norm").start()
        norm_groups = []
        for group_id in range(self.num_param_groups):
            # compute norm
            if self._zero_local_rank not in self.param_group_no_params_ranks[group_id]:
                gradients = self._grad_store.get_averaged_gradients_by_group(group_id)
                parameters = self._param_store.get_fp16_params_by_rank_group(
                    group_id=group_id, rank=self._zero_local_rank
                )
            else:
                # in order to prevent collection communication from hanging,
                # we need to involve rank that are not assigned parameters in compute_norm(),
                # so we give them a fp16 vector of 0 values.
                gradients = [self.padding_grad]
                parameters = [self.padding_tensor]

            if self._clip_grad_norm > 0:
                # this norm is before scaling, it will be very large
                norm_group = compute_norm(
                    gradients=gradients,
                    parameters=parameters,
                )
                if norm_group == -1:
                    timer("cal_norm").stop()
                    found_inf = True
                    break
                norm_groups.append(norm_group)

        loss_scale = float(self.loss_scale.item())  # backup
        self.grad_scaler.update(found_inf)
        # update loss scale if overflow occurs
        if found_inf:
            if gpc.is_rank_for_log():
                logger.warning("Overflow occurs, please check it.")
            self._grad_store._averaged_gradients = dict()
            self.zero_grad()
            return False, None

        # copy the grad of fp16 param to fp32 param
        single_grad_partition_groups = []
        global_norm = 0
        for group_id in range(self.num_param_groups):
            # compute norm
            # The following operations are performed only on the rank to which parameters are assigned.
            if not self.param_group_has_params[group_id]:
                continue
            gradients = self._grad_store.get_averaged_gradients_by_group(group_id)

            # create flat gradient for the flat fp32 params
            fp16_avg_grads = gradients
            flat_fp16_avg_grads = flatten(fp16_avg_grads)

            dtype = self._fp32_flat_param_groups_of_current_rank[group_id].dtype
            flat_fp32_avg_grads = flat_fp16_avg_grads.to(dtype)

            param_shape = self._fp32_flat_param_groups_of_current_rank[group_id].shape
            assert (
                param_shape == flat_fp32_avg_grads.shape
            ), f"fp32 param and grad have different shape {param_shape} vs {flat_fp32_avg_grads.shape}"

            single_grad_partition_groups.append(flat_fp32_avg_grads)
            device = self._fp32_flat_param_groups_of_current_rank[group_id].device
            self._fp32_flat_param_groups_of_current_rank[group_id].grad = flat_fp32_avg_grads.to(device)
            self._grad_store._averaged_gradients[group_id] = []
            self._grad_store._averaged_gradients[group_id] = []

        # unscale and clip grads
        # get the global norm
        if self._clip_grad_norm > 0:
            global_norm = sum(norm_groups) ** 0.5

        # the following operations are performed only on the rank to which parameters are assigned.
        if len(single_grad_partition_groups) != 0:
            self._unscale_and_clip_grads(single_grad_partition_groups, global_norm, loss_scale)

        timer("cal_norm").stop()
        # update the parameters
        timer("step").start()

        # For those ranks that are not assigned parameters, we just wait for other ranks
        # to send them updated their own parameters.
        if self.has_params:
            self.optim.step()
            # release the fp32 grad
            release_param_grad(self._fp32_flat_param_groups_of_current_rank.values())
            # update fp16 partition updated by the current rank
            for group_id in range(len(self._fp16_param_groups)):
                if self.param_group_has_params[group_id]:
                    fp16_param = self._param_store.get_flat_fp16_param_by_rank_group(
                        rank=self._zero_local_rank, group_id=group_id
                    )
                    fp32_param = self._fp32_flat_param_groups_of_current_rank[group_id]
                    fp16_param.data.copy_(fp32_param)

        # TODO: support broadcast overlap
        self.broadcast_params(overlap=False)

        timer("step").stop()
        # update gradients may not be needed here, because the sync_params function is used in initialization,
        # so synchronization is maintained
        return True, global_norm / loss_scale

    def broadcast_params(self, overlap=False):
        handles = []

        for group_id in range(self.num_param_groups):
            for rank in range(self._zero_world_size):
                # The following operations are performed only on the rank to which parameters are assigned.
                if rank not in self.param_group_no_params_ranks[group_id]:
                    fp16_param = self._param_store.get_flat_fp16_param_by_rank_group(rank=rank, group_id=group_id)
                    # grank = gpc.get_ranks_in_group(group_type)[rank]  # need to convert to the global rank
                    # assert grank == rank, f"{grank} == {rank}"
                    g_rank = gpc.get_ranks_in_group(self._broadcast_parallel_mode)[rank]
                    handle = dist.broadcast(
                        fp16_param, src=g_rank, group=gpc.get_group(ParallelMode.ZERO1), async_op=True
                    )
                    handles.append(handle)

        if not overlap:
            for handle in handles:
                handle.wait()
        else:
            return handles

    ##################
    # FP16 Utilities #
    ##################

    def _check_overflow(self):
        # clear previous overflow record
        self._found_overflow.fill_(0.0)

        # check for overflow
        for group_id in range(len(self._fp16_param_groups)):
            # The following operations are performed only on the rank to which parameters are assigned.
            if self._zero_local_rank not in self.param_group_no_params_ranks[group_id]:
                for avg_grad in self._grad_store.get_averaged_gradients_by_group(group_id):
                    if avg_grad is not None and has_inf_or_nan(avg_grad):
                        self._found_overflow.fill_(1.0)
                        break
        dist.all_reduce(self._found_overflow, op=dist.ReduceOp.MAX, group=gpc.get_group(ParallelMode.GLOBAL))

        return self._found_overflow.item() > 0

    def _unscale_and_clip_grads(self, grad_groups_flat, total_norm, loss_scale):
        # compute combined scale factor for this group
        combined_scale = loss_scale

        if self._clip_grad_norm > 0.0:
            # norm is in fact norm*scale
            clip = ((total_norm / loss_scale) + 1e-6) / self._clip_grad_norm
            if clip > 1.0:
                combined_scale = clip * loss_scale

        for grad in grad_groups_flat:
            grad.data.mul_(1.0 / combined_scale)

    def clip_grad_norm(self, model, max_norm):
        # will conduct in the step()
        pass

    def state_dict(self):
        states = {}
        grad_scaler = self.grad_scaler.state_dict()
        states["grad_scaler"] = grad_scaler
        optim_states = self.optim.state_dict()
        states["base_optim_states"] = optim_states

        flat_fp32_weights = {}
        for group_id, param in self._fp32_flat_param_groups_of_current_rank.items():
            if self._zero_local_rank not in self.param_group_no_params_ranks[group_id]:
                assert param.grad is None
                flat_fp32_weights[group_id] = param
        states["flat_fp32_weights"] = flat_fp32_weights
        states["zero_devide_optim_plan"] = self.params_per_rank_id_dict

        return states

    def load_state_dict(self, states):
        # TODO: Need to take into account the change in the number of DP.
        assert "grad_scaler" in states, "Not found grad_scaler state!"
        grad_scaler = states["grad_scaler"]
        self.grad_scaler.load_state_dict(grad_scaler)
        optim_states = states["base_optim_states"]
        self.optim.load_state_dict(optim_states)

        # load fp32 model weight.
        flat_fp32_weights = states["flat_fp32_weights"]
        assert set(flat_fp32_weights.keys()) == set(self._fp32_flat_param_groups_of_current_rank)
        for group_id, param in flat_fp32_weights.items():
            if self._zero_local_rank not in self.param_group_no_params_ranks[group_id]:
                self_param = self._fp32_flat_param_groups_of_current_rank[group_id]
                assert (
                    self_param.shape == param.shape
                ), f"The loaded parameter shape is inconsistent, {self_param.shape} != {param.shape}"
                self_param.data.copy_(param.data)

        # Load the fp16 model weights.
        for group_id in range(len(self._fp16_param_groups)):
            if self._zero_local_rank not in self.param_group_no_params_ranks[group_id]:
                fp16_param = self._param_store.get_flat_fp16_param_by_rank_group(
                    rank=self._zero_local_rank, group_id=group_id
                )
                fp32_param = self._fp32_flat_param_groups_of_current_rank[group_id]
                fp16_param.data.copy_(fp32_param)

        if "zero_devide_optim_plan" in states:
            self.params_per_rank_id_dict = states["zero_devide_optim_plan"]<|MERGE_RESOLUTION|>--- conflicted
+++ resolved
@@ -6,10 +6,6 @@
 
 import torch
 import torch.distributed as dist
-<<<<<<< HEAD
-from apex.multi_tensor_apply import multi_tensor_applier
-=======
->>>>>>> 754c5aa6
 from torch.optim import Optimizer
 
 from internlm.core.context import Config, ParallelMode
@@ -33,23 +29,6 @@
 from internlm.utils.common import get_current_device
 from internlm.utils.logger import get_logger
 from internlm.utils.megatron_timers import megatron_timer as timer
-<<<<<<< HEAD
-from internlm.utils.parallel import is_model_parallel_parameter
-
-inf = math.inf
-logger = get_logger(__file__)
-
-
-def calc_l2_norm(grads):
-    norm = 0.0
-    if len(grads) > 0:
-        dummy_overflow_buf = torch.cuda.IntTensor([0])
-        norm, _ = multi_tensor_applier(
-            amp_C.multi_tensor_l2norm, dummy_overflow_buf, [grads], False  # no per-parameter norm
-        )
-    return norm
-=======
->>>>>>> 754c5aa6
 
 from .utils import compute_norm
 
