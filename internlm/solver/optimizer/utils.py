#!/usr/bin/env python
# -*- encoding: utf-8 -*-

import math
from abc import ABC, abstractmethod
from typing import Dict, Optional

import torch
import torch.distributed as dist
from torch import Tensor
from torch._utils import _flatten_dense_tensors, _unflatten_dense_tensors

from internlm.core.context import ParallelMode
from internlm.core.context import global_context as gpc
from internlm.utils.common import get_tensor_norm, move_norm_to_cuda
from internlm.utils.logger import get_logger
from internlm.utils.parallel import is_model_parallel_parameter

try:
    import amp_C
    from apex.multi_tensor_apply import multi_tensor_applier
    APEX_AVAILABLE = True
except (ModuleNotFoundError, ImportError):
    import warnings
    APEX_AVAILABLE = False

inf = math.inf

logger = get_logger(__file__)


def flatten(input_):
    return _flatten_dense_tensors(input_)


def unflatten(flat, tensors):
    return _unflatten_dense_tensors(flat, tensors)


def get_grad_accumulate_object(tensor):
    """
    Return the AccumulateGrad of the input tensor
    """

    # grad_fn reference:
    # https://discuss.pytorch.org/t/in-the-grad-fn-i-find-a-next-functions-but-i-dont-understand-the-meaning-of-the-attribute/24463
    # expand_as reference: https://pytorch.org/docs/stable/generated/torch.Tensor.expand.html#torch.Tensor.expand
    #
    # `next_functions` will return the backward graph where
    # the first element is the AccumulateGrad of the leaf nodes.
    # we want to get the AccumulateGrad of the input tensor instead of the leaf
    # node in the whole computation graph.
    # Therefore, we call expand_as to create a dummy graph
    # where tensor_tmp and tensor indeed point to the same object.
    # You can check this by print(tensor.data_ptr() == tensor_tmp.data_ptr())
    tensor_tmp = tensor.expand_as(tensor)
    grad_acc_obj = tensor_tmp.grad_fn.next_functions[0][0]
    return grad_acc_obj


def split_half_float_double(tensor_list):
    dtypes = ["torch.cuda.HalfTensor", "torch.cuda.FloatTensor", "torch.cuda.DoubleTensor", "torch.cuda.BFloat16Tensor"]
    buckets = []
    for _, dtype in enumerate(dtypes):
        bucket = [t for t in tensor_list if t.type() == dtype]
        if bucket:
            buckets.append(bucket)
    return buckets


def reduce_tensor(tensor, dtype=None, dst_rank=None, parallel_mode=ParallelMode.DATA):
    """
    Reduce the tensor in the data parallel process group

    :param tensor: A tensor object to reduce/all-reduce
    :param dtype: The data type used in communication
    :param dst_rank: The source rank for reduce. If dst_rank is None,
    :param parallel_mode: Communication parallel mode
    all-reduce will be used instead of reduce. Default is None.

    :type tensor: torch.Tensor
    :type dtype: torch.dtype, optional
    :type dst_rank: int, optional
    :type parallel_mode: ParallelMode, optional
    """
    # use the original dtype
    if dtype is None:
        dtype = tensor.dtype

    # cast the data to specified dtype for reduce/all-reduce
    if tensor.dtype != dtype:
        tensor_to_reduce = tensor.to(dtype)
    else:
        tensor_to_reduce = tensor

    world_size = gpc.get_world_size(parallel_mode)
    group = gpc.get_group(parallel_mode)
    tensor_to_reduce.div_(world_size)

    # if rank is None, all reduce will be used
    # else, reduce is used
    use_all_reduce = dst_rank is None

    if use_all_reduce:
        dist.all_reduce(tensor_to_reduce, group=group)
    else:
        ranks_in_group = gpc.get_ranks_in_group(parallel_mode)
        global_rank = ranks_in_group[dst_rank]
        dist.reduce(tensor=tensor_to_reduce, dst=global_rank, group=group)

    # recover the original dtype
    if tensor.dtype != dtype and tensor is not tensor_to_reduce:
        local_rank = gpc.get_local_rank(parallel_mode)
        if use_all_reduce or dst_rank == local_rank:
            tensor.copy_(tensor_to_reduce)

    return tensor


def has_inf_or_nan(tensor):
    try:
        # if tensor is half, the .float() incurs an additional deep copy, but it's necessary if
        # Pytorch's .sum() creates a one-element tensor of the same type as tensor
        # (which is true for some recent version of pytorch).
        tensor_sum = float(tensor.float().sum())
        # More efficient version that can be used if .sum() returns a Python scalar
        # tensor_sum = float(tensor.sum())
    except RuntimeError as instance:
        # We want to check if inst is actually an overflow exception.
        # RuntimeError could come from a different error.
        # If so, we still want the exception to propagate.
        if "value cannot be converted" not in instance.args[0]:
            raise
        return True
    else:
        if tensor_sum == float("inf") or tensor_sum == -float("inf"):
            return True
        return False


def release_param_grad(tensor_list):
    for tensor in tensor_list:
        tensor.grad = None


def sync_param(flat_tensor, tensor_list):
    """
    Synchronize the flattened tensor and unflattened tensor list. When
    a list of tensor are flattened with `torch._utils._unflatten_dense_tensors`,
    a new tensor is created. Thus, the flat tensor and original tensor list do not
    share the same memory space. This function will update the tensor list so that
    they point to the same value.

    :param flat_tensor: A flat tensor obtained by calling `torch._utils._unflatten_dense_tensors` on a tensor lsit
    :param tensor_list: A list of tensors corresponding to the flattened tensor
    :type flat_tensor: torch.Tensor
    :type tensor_list: List[torch.Tensor]
    """
    updated_params = unflatten(flat_tensor, tensor_list)

    # update the tensor data
    for p, q in zip(tensor_list, updated_params):
        p.data = q.data

def multi_tensor_l2norm_torch(tensor_list, per_tensor):
    # Convert tensor_list elements to torch.float32
    tensor_list = [tensor.float() for tensor in tensor_list]
    norms_tensor = torch.stack([torch.norm(tensor, p=2) for tensor in tensor_list])
    l2_norm = torch.norm(norms_tensor, p=2).unsqueeze(0)

    if per_tensor:
        per_tensor_norm = norms_tensor
    else:
        per_tensor_norm = torch.Tensor([]).to(norms_tensor.device)

    return l2_norm, per_tensor_norm
<<<<<<< HEAD

=======
>>>>>>> 1c397f52

def calc_l2_norm(grads):
    norm = 0.0
    if len(grads) > 0:
<<<<<<< HEAD
        if APEX_AVAILABLE:
=======
        try:
            import amp_C
            from apex.multi_tensor_apply import multi_tensor_applier
            
>>>>>>> 1c397f52
            dummy_overflow_buf = torch.cuda.IntTensor([0])
            norm, _ = multi_tensor_applier(
                amp_C.multi_tensor_l2norm, dummy_overflow_buf, [grads], False  # no per-parameter norm
            )
<<<<<<< HEAD
        else:
            warnings.warn("The torch implementation for cal_l2norm is slower than apex. Please note this!")
=======
        except ModuleNotFoundError as e:
            import warnings
            warnings.warn("The torch implementation for cal_l2norm is slower than apex. Please note this!")
            
>>>>>>> 1c397f52
            norm, _ = multi_tensor_l2norm_torch(grads, False)
    return norm

def calc_lp(grads, norm_type):
    norm = 0.0
    for grad in grads:
        grad_norm = torch.norm(grad, norm_type)
        norm += grad_norm**norm_type
    return norm


def compute_norm(gradients, parameters, norm_type=2):
    """Get the norm
    Arguments:
        gradients (Iterable[Tensor]): The gradient value.
        parameters (Iterable[Tensor]): The parameter each gradient corresponds to.
        norm_type (float or int): type of the used p-norm. Can be ``'inf'`` for
            infinity norm.

    Returns:
        Total norm of the parameters, need total_norm**(1/norm) before using.
    """

    enable_cuda_kernels = gradients[0].device.type == "cuda"
    # Norm parameters.
    norm_type = float(norm_type)

    # Calculate norm.
    if norm_type == inf:
        total_norm = max(g.data.abs().max() for g in gradients)
        total_norm_cuda = torch.FloatTensor([float(total_norm)], device=gradients[0].device)
        # Take max across all model-parallel GPUs.
        if gpc.get_world_size(ParallelMode.MODEL) > 1:
            dist.all_reduce(total_norm_cuda, op=dist.ReduceOp.MAX, group=gpc.get_group(ParallelMode.MODEL))
        total_norm = total_norm_cuda[0].item()
    else:
        tensor_parallel_grads = []
        for g, p in zip(gradients, parameters):
            # TODO: consider the pipeline shared parameter
            if (
                gpc.is_initialized(ParallelMode.PIPELINE)
                and hasattr(p, "pipeline_shared_module_pg")
                and dist.get_rank(p.pipeline_shared_module_pg) == 0
            ):  # if shared between different pipe, only count o
                tensor_parallel_grads.append(g.data.float())
            elif (
                gpc.is_initialized(ParallelMode.PIPELINE)
                and hasattr(p, "pipeline_shared_module_pg")
                and dist.get_rank(p.pipeline_shared_module_pg) != 0
            ):
                continue
            elif (
                gpc.is_initialized(ParallelMode.TENSOR)
                and not is_model_parallel_parameter(p)
                and gpc.get_local_rank(ParallelMode.TENSOR) == 0
            ):  # if not used in each chunk, such as layernorm
                tensor_parallel_grads.append(g.data.float())
            elif is_model_parallel_parameter(p):
                tensor_parallel_grads.append(g.data.float())
            elif gpc.get_local_rank(ParallelMode.TENSOR) != 0:
                continue
            else:
                raise RuntimeError("Should not arrive here")

        if norm_type == 2.0 and enable_cuda_kernels:
            tensor_parallel_norm = calc_l2_norm(tensor_parallel_grads) ** norm_type
        else:
            tensor_parallel_norm = calc_lp(tensor_parallel_grads, norm_type)

        # If norm is type of float, then we convert them into torch.Tensor.
        tensor_parallel_norm = get_tensor_norm(tensor_parallel_norm, enable_cuda_kernels)
        # If grads are on CPU, the norms is also on CPU. Cast them to CUDA tensors
        if not enable_cuda_kernels:
            tensor_parallel_norm = move_norm_to_cuda(tensor_parallel_norm)

        total_norm = tensor_parallel_norm

        # Sum across all model-parallel GPUs.
        if gpc.is_initialized(ParallelMode.MODEL):
            dist.all_reduce(total_norm, op=dist.ReduceOp.SUM, group=gpc.get_group(ParallelMode.MODEL))

        # This is because we use zero1, so we need to use this reduction.
        # TODO: Check zero group to be a subset of dp group.
        dist.all_reduce(total_norm, op=dist.ReduceOp.SUM, group=gpc.get_group(ParallelMode.ZERO1))

        if torch.is_tensor(total_norm):
            total_norm = total_norm.item()

    # Scale.
    if total_norm == float("inf") or total_norm == -float("inf"):
        total_norm = -1

    return total_norm


class BaseGradScaler(ABC):
    """A base class for the gradient scaler.

    Args:
        initial_scale (float): the initial loss scale
    """

    def __init__(self, initial_scale: float):
        assert initial_scale > 0
        self._scale = torch.cuda.FloatTensor([initial_scale])

    @property
    def scale(self) -> Tensor:
        """Returns the loss scale."""

        return self._scale

    @property
    def inv_scale(self) -> Tensor:
        """Returns the inverse of the loss scale."""

        return self._scale.double().reciprocal().float()

    def state_dict(self) -> Dict:
        """Returns the states of the gradient scaler as a dict object."""

        state_dict = dict()
        state_dict["scale"] = self.scale
        return state_dict

    def load_state_dict(self, state_dict: Dict) -> None:
        """Load the states of the gradient scaler from a dict object.

        Args:
            state_dict (dict): the states of the gradient scaler
        """

        self._scale = state_dict["scale"]

    @abstractmethod
    def update(self, overflow: bool) -> None:
        """Update the loss scale.

        Args:
            overflow (bool): whether overflow occurs
        """

        pass


class DynamicGradScaler(BaseGradScaler):
    """A gradient scaler which uses dynamic loss scale

    Args:
        initial_scale (float): the initial loss scale, defaults to 2**16
        growth_factor (float): the multiplication factor for increasing loss scale, defaults to 2
        backoff_factor (float): the multiplication factor for decreasing loss scale, defaults to 0.5
        growth_interval (int): the number of steps to increase loss scale when no overflow occurs, defaults to 1000
        min_scale (float): the minimum loss scale, defaults to None
        max_scale (float): the maximum loss scale, defaults to None
        hysteresis (int):  the number of overflows before decreasing loss scale, defaults to 2
    """

    def __init__(
        self,
        initial_scale: float = 2**16,
        growth_factor: float = 2,
        backoff_factor: float = 0.5,
        growth_interval: int = 1000,
        min_scale: Optional[float] = None,
        max_scale: Optional[float] = None,
        hysteresis: int = 2,
    ):
        super().__init__(initial_scale)
        if min_scale:
            self._min_scale = torch.cuda.FloatTensor([min_scale])
        else:
            self._min_scale = None

        if max_scale:
            self._max_scale = torch.cuda.FloatTensor([max_scale])
        else:
            self._max_scale = None

        self._growth_factor = growth_factor
        self._backoff_factor = backoff_factor
        self._growth_interval = growth_interval
        self._growth_step = 0
        self._hysteresis = hysteresis
        self._hysteresis_step = 0
        self._sanity_checks()

    def _sanity_checks(self) -> None:
        """Check if the arguments are correct."""

        if self._min_scale:
            assert self._min_scale > 0, "The minimum gradient scale cannot be zero or negative"
        if self._max_scale:
            assert self._min_scale > 0, "The maximum gradient scale cannot be zero or negative"
        assert self._growth_factor > 1, "The growth factor cannot be equal or smaller than 1"
        assert self._backoff_factor < 1 and self._backoff_factor > 0, "The backoff factor must be between 0 and 1"
        assert self._hysteresis >= 0, "The hysteresis cannot be negative"

    def update(self, overflow: bool) -> None:
        """Update the loss scale.

        Args:
            overflow (bool): whether overflow occurs
        """
        if overflow:
            self._hysteresis_step += 1
            self._growth_step = 0

            if self._hysteresis_step >= self._hysteresis:
                self._backoff_scale()
                if gpc.is_rank_for_log():
                    logger.warning(f"Overflow occurs, the loss scale is adjusted to {self.scale.item()}")
        else:
            self._growth_step += 1
            if self._growth_step == self._growth_interval:
                self._growth_step = 0
                self._hysteresis_step = 0
                self._grow_scale()
                if gpc.is_rank_for_log():
                    logger.warning(
                        f"No overflow for consecutive {self._growth_interval} steps, "
                        f"the loss scale is adjusted to {self.scale.item()}",
                    )

    def _backoff_scale(self) -> None:
        """Decrease the loss scale"""

        self._scale = self._scale * self._backoff_factor
        if self._min_scale:
            self._scale = torch.max(self._scale, self._min_scale)

    def _grow_scale(self) -> None:
        """Increase the loss scale"""

        self._scale = self._scale * self._growth_factor
        if self._max_scale:
            self._scale = torch.min(self._scale, self._max_scale)

    def state_dict(self):
        """Returns the states of the gradient scaler as a dict object."""

        state_dict = dict()
        state_dict["_scale"] = self._scale.item()
        state_dict["_growth_step"] = self._growth_step
        state_dict["_hysteresis_step"] = self._hysteresis_step

        return state_dict

    def load_state_dict(self, state_dict):
        """Load the states of the gradient scaler from a dict object.

        Args:
            state_dict (dict): the states of the gradient scaler
        """

        self._scale = self._scale.fill_(state_dict["_scale"])
        self._growth_step = state_dict["_growth_step"]
        self._hysteresis_step = state_dict["_hysteresis_step"]<|MERGE_RESOLUTION|>--- conflicted
+++ resolved
@@ -174,35 +174,17 @@
         per_tensor_norm = torch.Tensor([]).to(norms_tensor.device)
 
     return l2_norm, per_tensor_norm
-<<<<<<< HEAD
-
-=======
->>>>>>> 1c397f52
 
 def calc_l2_norm(grads):
     norm = 0.0
     if len(grads) > 0:
-<<<<<<< HEAD
         if APEX_AVAILABLE:
-=======
-        try:
-            import amp_C
-            from apex.multi_tensor_apply import multi_tensor_applier
-            
->>>>>>> 1c397f52
             dummy_overflow_buf = torch.cuda.IntTensor([0])
             norm, _ = multi_tensor_applier(
                 amp_C.multi_tensor_l2norm, dummy_overflow_buf, [grads], False  # no per-parameter norm
             )
-<<<<<<< HEAD
         else:
             warnings.warn("The torch implementation for cal_l2norm is slower than apex. Please note this!")
-=======
-        except ModuleNotFoundError as e:
-            import warnings
-            warnings.warn("The torch implementation for cal_l2norm is slower than apex. Please note this!")
-            
->>>>>>> 1c397f52
             norm, _ = multi_tensor_l2norm_torch(grads, False)
     return norm
 
