--- conflicted
+++ resolved
@@ -110,15 +110,7 @@
         param_bcast_sync_handler = None
 
     adam_cfg = gpc.config.adam
-<<<<<<< HEAD
-    # split the moe parameters into different groups
-    if hasattr(gpc.config.model, "num_experts") and gpc.config.model.num_experts > 1:
-        params = create_param_groups(model, adam_cfg.weight_decay)
-    else:
-        params = [{"params": model.parameters(), "weight_decay": adam_cfg.weight_decay}]
-=======
     params = create_param_groups(model, adam_cfg.weight_decay)
->>>>>>> 655e9dae
     naive_optimizer = torch.optim.AdamW(
         params=params,
         lr=adam_cfg.lr,
