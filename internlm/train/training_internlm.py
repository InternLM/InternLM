--- conflicted
+++ resolved
@@ -435,12 +435,8 @@
         infos = {
             "tflops": tflops,
             "step": batch_count,
-<<<<<<< HEAD
             "loss": loss.item() - moe_loss.item(),
             "moe_loss": moe_loss.item(),
-            "tgs (tokens/gpu/second)": tk_per_gpu,
-=======
-            "loss": loss.item(),
             "tgs (tokens/gpu/second)": tgs_origin,
             "tgs/last_tgs_1": last_tgs_1,
             "tgs/tgs_all": tgs_all,
@@ -448,7 +444,6 @@
             "tgs/tgs_SMA": tgs_SMA,
             "tgs/last_tgs_10": last_tgs_10,
             "tgs/last_tgs_50": last_tgs_50,
->>>>>>> ab513e1d
             "lr": lr,
             "loss_scale": scaler,
             "grad_norm": grad_norm,
