--- conflicted
+++ resolved
@@ -88,9 +88,9 @@
         gpc.config.NUM_MICRO_BATCHES = gpc.config.data.micro_num
         tensor_shape = get_tensor_shape()
         # if gpc.config.model.use_flash_attn:
-            # tensor_shape = get_tensor_shape()
+        # tensor_shape = get_tensor_shape()
         # else:
-            # tensor_shape = None
+        # tensor_shape = None
         use_interleaved = (
             hasattr(gpc.config, "model") and hasattr(gpc.config.model, "num_chunks") and gpc.config.model.num_chunks > 1
         )
@@ -117,14 +117,11 @@
                 scheduler_hooks=scheduler_hooks,
             )
     else:
-<<<<<<< HEAD
         scheduler = NonPipelineScheduler(
+            data_process_func=data_fn,
             gradient_accumulation_size=gpc.config.data.gradient_accumulation,
             scheduler_hooks=scheduler_hooks,
         )
-=======
-        scheduler = NonPipelineScheduler(data_process_func=data_fn, gradient_accumulation_size=gpc.config.data.gradient_accumulation)
->>>>>>> 5ee651c2
 
     # initialize engine for trainer
     engine = Engine(
