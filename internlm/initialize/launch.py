#!/usr/bin/env python
# -*- encoding: utf-8 -*-

import argparse
import gc
import os
from pathlib import Path
from typing import Dict, Union

import torch

from internlm.core.context import Config
from internlm.core.context import global_context as gpc
from internlm.monitor import initialize_light_monitor
from internlm.utils.common import get_master_node
from internlm.utils.logger import get_logger
from internlm.utils.timeout import llm_timeout

logger = get_logger(__file__)


def get_default_parser():
    """Reads user command line and uses an argument parser to parse the input arguments.
    Input arguments include configuration, host, port, world size, local rank, backend for torch.distributed.

    Returns:
       Parser: Returns the parser with the default arguments, the user may add customized arguments into this parser.
    """
    parser = argparse.ArgumentParser()
    parser.add_argument("--config", type=str, help="path to the config file")
    parser.add_argument(
        "--launcher",
        type=str,
        default="slurm",
        choices=["slurm", "torch"],
        help="launcher for launching distributed environment",
    )
    parser.add_argument("--host", type=str, help="the master address for distributed training")
    parser.add_argument("--port", type=int, default=8888, help="the master port for distributed training")
    parser.add_argument("--world_size", type=int, help="world size for distributed training")
    parser.add_argument("--rank", type=int, help="rank for the default process group")
    parser.add_argument("--local_rank", type=int, help="local rank on the node")
    parser.add_argument("--backend", type=str, default="nccl", help="backend for distributed communication")
    parser.add_argument("--seed", type=int, default=1024)
    parser.add_argument("--profiling", default=False, action="store_true", help="enable/disable profiling.")
    return parser


def args_sanity_check():
    assert gpc.config is not None, "config is not load!"

    # the default model type is INTERNLM
    if "model_type" not in gpc.config:
        gpc.config._add_item("model_type", "INTERNLM")

    # procssing the parallel config in gpc
    if "zero1" not in gpc.config.parallel:
        gpc.config.parallel._add_item("zero1", -1)

    if "pipeline" not in gpc.config.parallel:
        gpc.config.parallel._add_item("pipeline", 1)

    if "tensor" not in gpc.config.parallel:
        gpc.config.parallel._add_item("tensor", 1)

    # processing the data config in gpc
    data = gpc.config.data

    assert data.seq_len is not None, "'seq_len' must be given a value"
    assert data.micro_bsz is not None, "'micro_bsz' must be given a value"

    if "packed_length" in data and gpc.is_rank_for_log():
        logger.warning("packed_length would be ignored and will be setted as seq_len * micro_bsz.")

    data._add_item("packed_length", data.seq_len * data.micro_bsz)

    if "micro_num" not in data:
        data._add_item("micro_num", 1)

    data._add_item("gradient_accumulation", data.micro_num)
    if gpc.is_rank_for_log():
        logger.info(f"gradient_accumulation size will be setted to {data.micro_num}.")

    # batch_size should be equal with micro_num, should not use it directly
    data._add_item("batch_size", data.micro_num)

    if "min_length" not in data:
        data._add_item("min_length", 0)

    if "train_folder" not in data:
        data._add_item("train_folder", None)

    if "valid_folder" not in data:
        data._add_item("valid_folder", None)

    if "valid_micro_num" not in data:
        data._add_item("valid_micro_num", data.micro_num)

    if "valid_every" not in data:
        data._add_item("valid_every", 0)

    if "empty_cache_and_diag_interval" not in data:
        data._add_item("empty_cache_and_diag_interval", 50)

    if "diag_outlier_ratio" not in data:
        data._add_item("diag_outlier_ratio", 1.1)
    data.diag_outlier_ratio = max(1, data.diag_outlier_ratio)

    if gpc.is_rank_for_log():
        logger.info("+" * 15 + " Data Info " + "+" * 15)  # pylint: disable=W1201
        logger.info(f"seq_len: {data.seq_len}")
        logger.info(f"micro_num: {data.micro_num}")
        logger.info(f"micro_bsz: {data.micro_bsz}")
        logger.info(f"packed_length: {data.packed_length}")
        logger.info(f"pack_sample_into_one: {data.pack_sample_into_one}")
        logger.info(f"min_length: {data.min_length}")
        logger.info(f"valid_micro_num: {data.valid_micro_num}")
        logger.info(f"valid_every: {data.valid_every}")

    # processing the checkpoint config
    ckpt = gpc.config.ckpt
    if "enable_save_ckpt" not in ckpt:
        ckpt._add_item("enable_save_ckpt", True)

    # Saving checkpoint args.
    if ckpt.enable_save_ckpt:
        assert "checkpoint_every" in ckpt, "If enable save checkpoint, must give checkpoint_every in config.data!"
        assert ckpt.checkpoint_every > 0
        assert "save_ckpt_folder" in ckpt, "If enable save checkpoint, must give save_ckpt_folder in config.data!"

        if "async_upload" not in ckpt:
            ckpt._add_item("async_upload", False)  # async defalut is False.
        else:
            if ckpt.async_upload:
                assert "save_ckpt_folder" in ckpt
                if "boto3:" not in ckpt.save_ckpt_folder:
                    if gpc.is_rank_for_log():
                        logger.warning(
                            "Storing ckpt on file system does not support asynchronous storage, will use sync save!"
                        )
                    ckpt.async_upload = False
                else:
                    if "async_upload_tmp_folder" not in ckpt:
                        ckpt._add_item("async_upload_tmp_folder", "/dev/shm/internlm_tmp_ckpt/")

        if not ckpt.async_upload:
            ckpt._add_item("async_upload_tmp_folder", None)

        if "oss_snapshot_freq" not in ckpt:
            ckpt._add_item("oss_snapshot_freq", float("inf"))  # if oss_snapshot_freq not given, we disable.
    else:
        ckpt._add_item("checkpoint_every", float("inf"))
        ckpt._add_item("oss_snapshot_freq", float("inf"))
        ckpt._add_item("save_ckpt_folder", None)
        ckpt._add_item("async_upload", False)
        ckpt._add_item("async_upload_tmp_folder", None)
        ckpt._add_item("snapshot_ckpt_folder", None)

    if "load_ckpt_folder" not in ckpt:
        ckpt._add_item("load_ckpt_folder", None)

    if "stop_file_path" not in ckpt:
        ckpt._add_item("stop_file_path", None)

    if "auto_resume" not in ckpt:
        # If 'auto_resume' is not given, we set it to True, so internlm can have opportunity
        # to auto-load latest checkpoint.
        ckpt._add_item("auto_resume", True)

    if gpc.is_rank_for_log():
        logger.info("+" * 15 + " Ckpt Info " + "+" * 15)  # pylint: disable=W1201
        logger.info(f"is enable save ckpt: {ckpt.enable_save_ckpt}")
        logger.info(f"save_ckpt_folder: {ckpt.save_ckpt_folder}")
        logger.info(f"checkpoint_every: {ckpt.checkpoint_every}")

    # tensorboard writer config
    if "enable_tb" not in gpc.config:
        gpc.config._add_item("enable_tb", True)
    if "tensorboard_folder" not in gpc.config:
        gpc.config._add_item(
            "tensorboard_folder", os.environ["tensorboard_folder"] if "tensorboard_folder" in os.environ else None
        )
    if "resume_tb_folder" not in gpc.config:
        gpc.config._add_item(
            "resume_tb_folder", os.environ["resume_tb_folder"] if "resume_tb_folder" in os.environ else None
        )

    if gpc.is_rank_for_log():
        logger.info(f"tensorboard_folder: {gpc.config.tensorboard_folder}")
        logger.info(f"resume_tb_folder: {gpc.config.resume_tb_folder}")

    # cudnn
    torch.backends.cudnn.benchmark = gpc.config.get("cudnn_benchmark", False)
    torch.backends.cudnn.deterministic = gpc.config.get("cudnn_deterministic", False)
    clip_grad_norm = gpc.config.hybrid_zero_optimizer.get("clip_grad_norm", 0.0)

    if gpc.is_rank_for_log():
        logger.info("+" * 15 + " Other Info " + "+" * 15)  # pylint: disable=W1201
        logger.info(f"cudnn.benchmark: {torch.backends.cudnn.benchmark }")
        logger.info(f"cudnn.deterministic: {torch.backends.cudnn.deterministic }")
        logger.info(f"clip_grad_norm: {clip_grad_norm}")

    model = gpc.config.model
    if "dtype" not in model:
        logger.warning("dtype is not set, use torch.float16 by defalut!")
        model._add_item("dtype", torch.float16)
    else:
        if gpc.config.model.dtype == "torch.bfloat16":
            gpc.config.model.dtype = torch.bfloat16
        elif gpc.config.model.dtype in ("torch.float16", "torch.half"):
            gpc.config.model.dtype = torch.float16
        elif gpc.config.model.dtype == "torch.float32":
            gpc.config.model.dtype = torch.float32
        elif gpc.config.model.dtype == "torch.tf32":
            torch.backends.cudnn.allow_tf32 = True
            torch.backends.cuda.matmul.allow_tf32 = True
            gpc.config.model.dtype = torch.float32
        else:
            assert gpc.config.model.dtype in [
                "torch.float16",
                "torch.half",
                "torch.bfloat16",
                "torch.float32",
                "torch.tf32",
            ]

    if "checkpoint" in model:
        if model.checkpoint is True:
            model.checkpoint = 1
        elif model.checkpoint is False:
            model.checkpoint = 0
        else:
            assert (
                model.checkpoint >= 0 and model.checkpoint <= 1
            ), f'model.checkpoint: "{model.checkpoint}" should >=0 and <=1'

    if gpc.is_rank_for_log():
        logger.info("+" * 15 + " Model Info " + "+" * 15)  # pylint: disable=W1201
        logger.info(f"Model: {gpc.config.model}")

        logger.info("+" * 15 + " grad_scaler Info " + "+" * 15)  # pylint: disable=W1201
        logger.info(f"grad_scaler: {gpc.config.grad_scaler}")

        logger.info("+" * 15 + " hybrid_zero_optimizer Info " + "+" * 15)  # pylint: disable=W1201
        logger.info(f"hybrid_zero_optimizer: {gpc.config.hybrid_zero_optimizer}")

        logger.info("+" * 15 + " adam Info " + "+" * 15)  # pylint: disable=W1201
        logger.info(f"adam: {gpc.config.adam}")

        logger.info("+" * 15 + " beta2_scheduler Info " + "+" * 15)  # pylint: disable=W1201
        logger.info(f"beta2_scheduler: {gpc.config.beta2_scheduler}")

    # process the model config
    if "use_flash_attn" not in gpc.config.model:
        gpc.config.model._add_item("use_flash_attn", True)

    # process the parallel config
    if "sequence_parallel" not in gpc.config.parallel:
        gpc.config.parallel._add_item("sequence_parallel", False)
    else:
        assert not (
            gpc.config.parallel.sequence_parallel is True and gpc.config.model.use_flash_attn is False
        ), "sequence parallel does not support use_flash_attn=False"

<<<<<<< HEAD
=======
    # currently only interleaved pipeline scheduler with overlap can guarantee loss accuracy
    if hasattr(gpc.config.model, "num_chunks") and gpc.config.model.num_chunks > 1:
        assert (
            gpc.config.parallel["pipeline"].get("interleaved_overlap", False) is True
        ), "only support interleaved pipeline scheduler with overlap"

>>>>>>> a86c4bbb
    # monitoring default config
    monitor_default_config = {
        "alert_address": None,  # compatible with old alert config
        "monitor": {  # new monitoring config
            "alert": {"enable_feishu_alert": False, "feishu_alert_address": None, "light_monitor_address": None}
        },
    }

    for key, value in monitor_default_config.items():
        if key not in gpc.config:
            gpc.config._add_item(key, value)

    alert = gpc.config.monitor.alert

    if alert.enable_feishu_alert and not alert.feishu_alert_address and gpc.is_rank_for_log():
        logger.warning("alert is enable but alert_address is not set")

    optim_ckpt = gpc.config.hybrid_zero_optimizer
    if "zero_overlap_communication" in optim_ckpt:
        # Compatible with the old interfaces.
        optim_ckpt._add_item("overlap_sync_grad", optim_ckpt.zero_overlap_communication)
    if "overlap_sync_grad" not in optim_ckpt:
        optim_ckpt._add_item("overlap_sync_grad", False)
    if "overlap_sync_param" not in optim_ckpt:
        optim_ckpt._add_item("overlap_sync_param", False)
    if gpc.is_rank_for_log():
        logger.info(
            f"overlap_sync_grad:{optim_ckpt.overlap_sync_grad}, overlap_sync_param:{optim_ckpt.overlap_sync_param}"
        )


def launch(
    config: Union[str, Path, Config, Dict],
    rank: int,
    world_size: int,
    host: str,
    port: int,
    backend: str = "nccl",
    local_rank: int = None,
    seed: int = 1024,
):
    """This function first parses the configuration arguments, using :func:`parse_args()` in case one of the input
    arguments are not given. Then initialize and set distributed environment by calling global_context's functions.

    Args:
        config (Union[str, dict, Config]): Config file or config file path are both acceptable
        rank (int): Rank for the default process group
        world_size (int): World size of the default process group
        host (str): The master address for distributed training
        port (str): The master port for distributed training
        backend (str, optional): Backend for ``torch.distributed``, defaults to ``nccl``
        local_rank (int, optional):
            Rank for the process on the node and is used to set the default CUDA device,
            defaults to None. If local_rank = None, the default device ordinal will be calculated automatically.
        seed (int, optional): Specified random seed for every process. Defaults to 1024.

    Raises:
        Exception: Raise exception when config type is wrong
    """

    # set config
    assert isinstance(
        config, (Config, str, Path, dict)
    ), f"expected argument config to be Config, str or Path, but got {type(config)}"
    if not isinstance(config, Config) and isinstance(config, dict):
        config = Config(config)
    if isinstance(config, (str, Path)):
        config = Config.from_file(config)
    gpc.load_config(config)

    # init default process group
    gpc.init_global_dist(rank, world_size, backend, host, port)

    # init process groups for different parallel modes from config
    gpc.init_parallel_groups()

    # set cuda device
    if torch.cuda.is_available():
        # if local rank is not given, calculate automatically
        gpc.set_device(local_rank)

    # set the number of processes running on the same node
    gpc.detect_num_processes_on_current_node()

    gpc.set_seed(seed)

    if gpc.is_rank_for_log():
        logger.info(
            f"Distributed environment is initialized, "
            f"data parallel size: {gpc.data_parallel_size}, pipeline parallel size: {gpc.pipeline_parallel_size}, "
            f"tensor parallel size: {gpc.tensor_parallel_size}",
        )


def launch_from_slurm(
    config: Union[str, Path, Config, Dict],
    host: str,
    port: int,
    backend: str = "nccl",
    seed: int = 1024,
):
    """A wrapper for internlm.launch for SLURM launcher by reading rank and world size from the environment variables
    set by SLURM

    Args:
        config (Union[str, dict, Config]): Config file or config file path are both acceptable
        host (str): The master address for distributed training
        port (str): The master port for distributed training
        backend (str, optional): Backend for ``torch.distributed``, defaults to ``nccl``
        seed (int, optional): Specified random seed for every process. Defaults to 1024.
    """
    try:
        rank = int(os.environ["SLURM_PROCID"])
        world_size = int(os.environ["SLURM_NPROCS"])
    except KeyError as e:
        raise RuntimeError(f"Could not find {e} in the SLURM environment")

    launch(
        config=config,
        rank=rank,
        world_size=world_size,
        host=host,
        port=port,
        backend=backend,
        seed=seed,
    )


def launch_from_torch(
    config: Union[str, Path, Config, Dict],
    backend: str = "nccl",
    seed: int = 1024,
):
    """A wrapper for internlm.launch for torchrun or torch.distributed.launch by reading rank and world size
    from the environment variables set by PyTorch

    Args:
        config (Union[str, dict, Config]): Config file or config file path are both acceptable
        backend (str, optional): Backend for ``torch.distributed``, defaults to ``nccl``
        seed (int, optional): Specified random seed for every process. Defaults to 1024.
    """
    try:
        rank = int(os.environ["RANK"])
        local_rank = int(os.environ["LOCAL_RANK"])
        world_size = int(os.environ["WORLD_SIZE"])
        host = os.environ["MASTER_ADDR"]
        port = int(os.environ["MASTER_PORT"])
    except KeyError as e:
        raise RuntimeError(f"Could not find {e} in the torch environment")

    launch(
        config=config,
        local_rank=local_rank,
        rank=rank,
        world_size=world_size,
        host=host,
        port=port,
        backend=backend,
        seed=seed,
    )


@llm_timeout(func_name="initialize_distributed_env")
def initialize_distributed_env(
    config: str,
    launcher: str = "slurm",
    master_port: int = 8888,
    seed: int = 1024,
    args_check=True,
):
    """
    Initialize distributed environment for distributed training.

    Args:
        config (str): Config file path.
        launcher (str): Launcher for launching distributed environment, can be slurm or torch. "slurm" by default.
        master_port (str): The master port for distributed training. 8888 by default.
        seed (int, optional): Specified random seed for every process. 1024 by default.
    """
    # close automatic garbage collection
    gc.disable()

    torch.cuda.empty_cache()

    if launcher == "torch":
        launch_from_torch(config=config, seed=seed)
    elif launcher == "slurm":
        launch_from_slurm(
            config=config,
            host=get_master_node(),
            port=master_port,
            seed=seed,
        )
    else:
        assert launcher in ["slurm", "torch"], "launcher only support slurm or torch"

    if args_check:
        args_sanity_check()

    # init light monitor client
    alert_config = gpc.config.monitor.alert
    if alert_config.enable_feishu_alert and gpc.is_rank_for_log():
        light_monitor_address = alert_config.light_monitor_address
        if light_monitor_address:
            initialize_light_monitor(light_monitor_address)
        else:
            logger.warning("monitor address is none, monitor could not be used!")


def get_config_value(config, key, defalut):
    try:
        value = config[key]
    except KeyError:
        value = defalut
    return value<|MERGE_RESOLUTION|>--- conflicted
+++ resolved
@@ -262,15 +262,12 @@
             gpc.config.parallel.sequence_parallel is True and gpc.config.model.use_flash_attn is False
         ), "sequence parallel does not support use_flash_attn=False"
 
-<<<<<<< HEAD
-=======
     # currently only interleaved pipeline scheduler with overlap can guarantee loss accuracy
     if hasattr(gpc.config.model, "num_chunks") and gpc.config.model.num_chunks > 1:
         assert (
             gpc.config.parallel["pipeline"].get("interleaved_overlap", False) is True
         ), "only support interleaved pipeline scheduler with overlap"
 
->>>>>>> a86c4bbb
     # monitoring default config
     monitor_default_config = {
         "alert_address": None,  # compatible with old alert config
