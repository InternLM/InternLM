--- conflicted
+++ resolved
@@ -38,11 +38,7 @@
     parser.add_argument("--local_rank", type=int, help="local rank on the node")
     parser.add_argument("--backend", type=str, default="nccl", help="backend for distributed communication")
     parser.add_argument("--seed", type=int, default=1024)
-<<<<<<< HEAD
-
-=======
     parser.add_argument("--profiling", default=True, action="store_true", help="enable/diable profiling.")
->>>>>>> c2190653
     return parser
 
 
@@ -206,7 +202,9 @@
     if "sequence_parallel" not in gpc.config.model:
         gpc.config.model._add_item("sequence_parallel", False)
     else:
-        assert not (gpc.config.model.sequence_parallel is True and gpc.config.model.use_flash_attn is False), "sequence parallel does not support use_flash_attn=False"
+        assert not (
+            gpc.config.model.sequence_parallel is True and gpc.config.model.use_flash_attn is False
+        ), "sequence parallel does not support use_flash_attn=False"
 
     # feishu webhook address for alerting
     if "alert_address" not in gpc.config:
