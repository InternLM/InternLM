#!/usr/bin/env python
# -*- encoding: utf-8 -*-

import argparse
import os
from pathlib import Path
from typing import Dict, Union

import torch

from internlm.core.context import Config
from internlm.core.context import global_context as gpc
from internlm.monitor import initialize_light_monitor
from internlm.utils.common import get_master_node
from internlm.utils.logger import get_logger

logger = get_logger(__file__)


def get_default_parser():
    """Reads user command line and uses an argument parser to parse the input arguments.
    Input arguments include configuration, host, port, world size, local rank, backend for torch.distributed.

    Returns:
       Namespace: Returns the parser with the default arguments, the user may add customized arguments into this parser.
    """
    parser = argparse.ArgumentParser()
    parser.add_argument("--config", type=str, help="path to the config file")
    parser.add_argument(
        "--launcher",
        type=str,
        default="slurm",
        choices=["slurm", "torch"],
        help="launcher for launching distributed environment",
    )
    parser.add_argument("--host", type=str, help="the master address for distributed training")
    parser.add_argument("--port", type=int, default=8888, help="the master port for distributed training")
    parser.add_argument("--world_size", type=int, help="world size for distributed training")
    parser.add_argument("--rank", type=int, help="rank for the default process group")
    parser.add_argument("--local_rank", type=int, help="local rank on the node")
    parser.add_argument("--backend", type=str, default="nccl", help="backend for distributed communication")
    parser.add_argument("--seed", type=int, default=1024)
    parser.add_argument("--profiling", default=False, action="store_true", help="enable/disable profiling.")
    return parser


def args_sanity_check():
    assert gpc.config is not None, "config is not load!"

    # the default model type is INTERNLM
    if "model_type" not in gpc.config:
        gpc.config._add_item("model_type", "INTERNLM")

    # procssing the parallel config in gpc
    if "zero1" not in gpc.config.parallel:
        gpc.config.parallel._add_item("zero1", -1)

    if "pipeline" not in gpc.config.parallel:
        gpc.config.parallel._add_item("pipeline", 1)

    if "tensor" not in gpc.config.parallel:
        gpc.config.parallel._add_item("tensor", 1)

    # processing the data config in gpc
    data = gpc.config.data

    assert data.seq_len is not None, "'seq_len' must be given a value"
    assert data.micro_bsz is not None, "'micro_bsz' must be given a value"

    if "packed_length" in data and gpc.is_rank_for_log():
        logger.warning("packed_length would be ignored and will be setted as seq_len * micro_bsz.")

    data._add_item("packed_length", data.seq_len * data.micro_bsz)

    if "micro_num" not in data:
        data._add_item("micro_num", 1)

    data._add_item("gradient_accumulation", data.micro_num)
    if gpc.is_rank_for_log():
        logger.info(f"gradient_accumulation size will be setted to {data.micro_num}.")

    # batch_size should be equal with micro_num, should not use it directly
    data._add_item("batch_size", data.micro_num)

    if "min_length" not in data:
        data._add_item("min_length", 0)

    if "train_folder" not in data:
        data._add_item("train_folder", None)

    if "valid_folder" not in data:
        data._add_item("valid_folder", None)

    if "valid_micro_num" not in data:
        data._add_item("valid_micro_num", data.micro_num)

    if "valid_every" not in data:
        data._add_item("valid_every", 0)

    if gpc.is_rank_for_log():
        logger.info("+" * 15 + " Data Info " + "+" * 15)  # pylint: disable=W1201
        logger.info(f"seq_len: {data.seq_len}")
        logger.info(f"micro_num: {data.micro_num}")
        logger.info(f"micro_bsz: {data.micro_bsz}")
        logger.info(f"packed_length: {data.packed_length}")
        logger.info(f"pack_sample_into_one: {data.pack_sample_into_one}")
        logger.info(f"min_length: {data.min_length}")
        logger.info(f"valid_micro_num: {data.valid_micro_num}")
        logger.info(f"valid_every: {data.valid_every}")

    # processing the checkpoint config
    ckpt = gpc.config.ckpt
    if "enable_save_ckpt" not in ckpt:
        ckpt._add_item("enable_save_ckpt", True)

    # Saving checkpoint args.
    if ckpt.enable_save_ckpt:
        assert "checkpoint_every" in ckpt, "If enable save checkpoint, must give checkpoint_every in config.data!"
        assert ckpt.checkpoint_every > 0
        assert "save_ckpt_folder" in ckpt, "If enable save checkpoint, must give save_ckpt_folder in config.data!"

        if "async_upload" not in ckpt:
            ckpt._add_item("async_upload", False)  # async defalut is False.
        else:
            if ckpt.async_upload:
                assert "save_ckpt_folder" in ckpt
                if "boto3:" not in ckpt.save_ckpt_folder:
                    if gpc.is_rank_for_log():
                        logger.warning(
                            "Storing ckpt on file system does not support asynchronous storage, will use sync save!"
                        )
                    ckpt.async_upload = False
                else:
                    if "async_upload_tmp_folder" not in ckpt:
                        ckpt._add_item("async_upload_tmp_folder", "/dev/shm/internlm_tmp_ckpt/")

        if not ckpt.async_upload:
            ckpt._add_item("async_upload_tmp_folder", None)

        if "oss_snapshot_freq" not in ckpt:
            ckpt._add_item("oss_snapshot_freq", float("inf"))  # if oss_snapshot_freq not given, we disable.
    else:
        ckpt._add_item("checkpoint_every", float("inf"))
        ckpt._add_item("oss_snapshot_freq", float("inf"))
        ckpt._add_item("save_ckpt_folder", None)
        ckpt._add_item("async_upload", False)
        ckpt._add_item("async_upload_tmp_folder", None)
        ckpt._add_item("snapshot_ckpt_folder", None)

    if "load_ckpt_folder" not in ckpt:
        ckpt._add_item("load_ckpt_folder", None)

    if "stop_file_path" not in ckpt:
        ckpt._add_item("stop_file_path", None)

    if "auto_resume" not in ckpt:
        # If 'auto_resume' is not given, we set it to True, so internlm can have opportunity
        # to auto-load latest checkpoint.
        ckpt._add_item("auto_resume", True)

    if gpc.is_rank_for_log():
        logger.info("+" * 15 + " Ckpt Info " + "+" * 15)  # pylint: disable=W1201
        logger.info(f"is enable save ckpt: {ckpt.enable_save_ckpt}")
        logger.info(f"save_ckpt_folder: {ckpt.save_ckpt_folder}")
        logger.info(f"checkpoint_every: {ckpt.checkpoint_every}")

    # tensorboard writer config
    if "enable_tb" not in gpc.config:
        gpc.config._add_item("enable_tb", True)
    if "tensorboard_folder" not in gpc.config:
        gpc.config._add_item(
            "tensorboard_folder", os.environ["tensorboard_folder"] if "tensorboard_folder" in os.environ else None
        )
    if "resume_tb_folder" not in gpc.config:
        gpc.config._add_item(
            "resume_tb_folder", os.environ["resume_tb_folder"] if "resume_tb_folder" in os.environ else None
        )

    if gpc.is_rank_for_log():
        logger.info(f"tensorboard_folder: {gpc.config.tensorboard_folder}")
        logger.info(f"resume_tb_folder: {gpc.config.resume_tb_folder}")

    # cudnn
    torch.backends.cudnn.benchmark = gpc.config.get("cudnn_benchmark", False)
    torch.backends.cudnn.deterministic = gpc.config.get("cudnn_deterministic", False)
    clip_grad_norm = gpc.config.hybrid_zero_optimizer.get("clip_grad_norm", 0.0)

    if gpc.is_rank_for_log():
        logger.info("+" * 15 + " Other Info " + "+" * 15)  # pylint: disable=W1201
        logger.info(f"cudnn.benchmark: {torch.backends.cudnn.benchmark }")
        logger.info(f"cudnn.deterministic: {torch.backends.cudnn.deterministic }")
        logger.info(f"clip_grad_norm: {clip_grad_norm}")

    model = gpc.config.model
    if "dtype" not in model:
        logger.warning("dtype is not set, use torch.float16 by defalut!")
        model._add_item("dtype", torch.float16)
    else:
        if gpc.config.model.dtype == "torch.bfloat16":
            gpc.config.model.dtype = torch.bfloat16
        elif gpc.config.model.dtype in ("torch.float16", "torch.half"):
            gpc.config.model.dtype = torch.float16
        elif gpc.config.model.dtype == "torch.float32":
            gpc.config.model.dtype = torch.float32
        elif gpc.config.model.dtype == "torch.tf32":
            torch.backends.cudnn.allow_tf32 = True
            torch.backends.cuda.matmul.allow_tf32 = True
            gpc.config.model.dtype = torch.float32
        else:
            assert gpc.config.model.dtype in [
                "torch.float16",
                "torch.half",
                "torch.bfloat16",
                "torch.float32",
                "torch.tf32",
            ]

    if "checkpoint" in model:
        if model.checkpoint is True:
            model.checkpoint = 1
        elif model.checkpoint is False:
            model.checkpoint = 0
        else:
            assert (
                model.checkpoint >= 0 and model.checkpoint <= 1
            ), f'model.checkpoint: "{model.checkpoint}" should >=0 and <=1'

    if gpc.is_rank_for_log():
        logger.info("+" * 15 + " Model Info " + "+" * 15)  # pylint: disable=W1201
        logger.info(f"Model: {gpc.config.model}")

        logger.info("+" * 15 + " grad_scaler Info " + "+" * 15)  # pylint: disable=W1201
        logger.info(f"grad_scaler: {gpc.config.grad_scaler}")

        logger.info("+" * 15 + " hybrid_zero_optimizer Info " + "+" * 15)  # pylint: disable=W1201
        logger.info(f"hybrid_zero_optimizer: {gpc.config.hybrid_zero_optimizer}")

        logger.info("+" * 15 + " adam Info " + "+" * 15)  # pylint: disable=W1201
        logger.info(f"adam: {gpc.config.adam}")

        logger.info("+" * 15 + " beta2_scheduler Info " + "+" * 15)  # pylint: disable=W1201
        logger.info(f"beta2_scheduler: {gpc.config.beta2_scheduler}")

    # process the model config
    if "use_flash_attn" not in gpc.config.model:
        gpc.config.model._add_item("use_flash_attn", True)

    # process the parallel config
    if "sequence_parallel" not in gpc.config.parallel:
        gpc.config.parallel._add_item("sequence_parallel", False)
    else:
        assert not (
            gpc.config.parallel.sequence_parallel is True and gpc.config.model.use_flash_attn is False
        ), "sequence parallel does not support use_flash_attn=False"

    # feishu webhook address for alerting
    if "alert_address" not in gpc.config:
        gpc.config._add_item("alert_address", None)

    optim_ckpt = gpc.config.hybrid_zero_optimizer
    if "zero_overlap_communication" in optim_ckpt:
        # Compatible with the old interfaces.
        optim_ckpt._add_item("overlap_sync_grad", optim_ckpt.zero_overlap_communication)
    if "overlap_sync_grad" not in optim_ckpt:
        optim_ckpt._add_item("overlap_sync_grad", False)
    if "overlap_sync_param" not in optim_ckpt:
        optim_ckpt._add_item("overlap_sync_param", False)
    if gpc.is_rank_for_log():
        logger.info(
            f"overlap_sync_grad:{optim_ckpt.overlap_sync_grad}, overlap_sync_param:{optim_ckpt.overlap_sync_param}"
        )


def launch(
    config: Union[str, Path, Config, Dict],
    rank: int,
    world_size: int,
    host: str,
    port: int,
    backend: str = "nccl",
    local_rank: int = None,
    seed: int = 1024,
):
    """This function first parses the configuration arguments, using :func:`parse_args()` in case one of the input
    arguments are not given. Then initialize and set distributed environment by calling global_context's functions.

    Args:
        config (Union[str, dict, Config]): Config file or config file path are both acceptable
        rank (int): Rank for the default process group
        world_size (int): World size of the default process group
        host (str): The master address for distributed training
        port (str): The master port for distributed training
        backend (str, optional): Backend for ``torch.distributed``, defaults to ``nccl``
        local_rank (int, optional):
            Rank for the process on the node and is used to set the default CUDA device,
            defaults to None. If local_rank = None, the default device ordinal will be calculated automatically.
        seed (int, optional): Specified random seed for every process. Defaults to 1024.

    Raises:
        Exception: Raise exception when config type is wrong
    """

    # set config
    assert isinstance(
        config, (Config, str, Path, dict)
    ), f"expected argument config to be Config, str or Path, but got {type(config)}"
    if not isinstance(config, Config) and isinstance(config, dict):
        config = Config(config)
    if isinstance(config, (str, Path)):
        config = Config.from_file(config)
    gpc.load_config(config)

    # init default process group
    gpc.init_global_dist(rank, world_size, backend, host, port)

    # init process groups for different parallel modes from config
    gpc.init_parallel_groups()

    # set cuda device
    if torch.cuda.is_available():
        # if local rank is not given, calculate automatically
        gpc.set_device(local_rank)

    # set the number of processes running on the same node
    gpc.detect_num_processes_on_current_node()

    gpc.set_seed(seed)

    if gpc.is_rank_for_log():
        logger.info(
            f"Distributed environment is initialized, "
            f"data parallel size: {gpc.data_parallel_size}, pipeline parallel size: {gpc.pipeline_parallel_size}, "
            f"tensor parallel size: {gpc.tensor_parallel_size}",
        )


def launch_from_slurm(
    config: Union[str, Path, Config, Dict],
    host: str,
    port: int,
    backend: str = "nccl",
    seed: int = 1024,
):
    """A wrapper for internlm.launch for SLURM launcher by reading rank and world size from the environment variables
    set by SLURM

    Args:
        config (Union[str, dict, Config]): Config file or config file path are both acceptable
        host (str): The master address for distributed training
        port (str): The master port for distributed training
        backend (str, optional): Backend for ``torch.distributed``, defaults to ``nccl``
        seed (int, optional): Specified random seed for every process. Defaults to 1024.
    """
    try:
        rank = int(os.environ["SLURM_PROCID"])
        world_size = int(os.environ["SLURM_NPROCS"])
    except KeyError as e:
        raise RuntimeError(f"Could not find {e} in the SLURM environment")

    launch(
        config=config,
        rank=rank,
        world_size=world_size,
        host=host,
        port=port,
        backend=backend,
        seed=seed,
    )


def launch_from_torch(
    config: Union[str, Path, Config, Dict],
    backend: str = "nccl",
    seed: int = 1024,
):
    """A wrapper for internlm.launch for torchrun or torch.distributed.launch by reading rank and world size
    from the environment variables set by PyTorch

    Args:
        config (Union[str, dict, Config]): Config file or config file path are both acceptable
        backend (str, optional): Backend for ``torch.distributed``, defaults to ``nccl``
        seed (int, optional): Specified random seed for every process. Defaults to 1024.
    """
    try:
        rank = int(os.environ["RANK"])
        local_rank = int(os.environ["LOCAL_RANK"])
        world_size = int(os.environ["WORLD_SIZE"])
        host = os.environ["MASTER_ADDR"]
        port = int(os.environ["MASTER_PORT"])
    except KeyError as e:
        raise RuntimeError(f"Could not find {e} in the torch environment")

    launch(
        config=config,
        local_rank=local_rank,
        rank=rank,
        world_size=world_size,
        host=host,
        port=port,
        backend=backend,
        seed=seed,
    )


def initialize_distributed_env(
    config: str,
    launcher: str = "slurm",
    master_port: int = 8888,
    seed: int = 1024,
    args_check=True,
):
    """
    Initialize distributed environment for distributed training.

    Args:
        config (str): Config file path.
        launcher (str): Launcher for launching distributed environment, can be slurm or torch. "slurm" by default.
        master_port (str): The master port for distributed training. 8888 by default.
        seed (int, optional): Specified random seed for every process. 1024 by default.
    """

    torch.cuda.empty_cache()

    if launcher == "torch":
        launch_from_torch(config=config, seed=seed)
    elif launcher == "slurm":
        launch_from_slurm(
            config=config,
            host=get_master_node(),
            port=master_port,
            seed=seed,
        )
    else:
        assert launcher in ["slurm", "torch"], "launcher only support slurm or torch"

    if args_check:
        args_sanity_check()

<<<<<<< HEAD
    # init light monitor client
    light_monitor_address = gpc.config.get("light_monitor_address", None)
    if light_monitor_address is None:
        if gpc.is_rank_for_log():
            logger.warning("monitor address is none, monitor could not be used!")
    else:
        initialize_light_monitor(light_monitor_address)
=======

def get_config_value(config, key, defalut):
    try:
        value = config[key]
    except KeyError:
        value = defalut
    return value
>>>>>>> 0fb8d414
<|MERGE_RESOLUTION|>--- conflicted
+++ resolved
@@ -333,6 +333,14 @@
             f"tensor parallel size: {gpc.tensor_parallel_size}",
         )
 
+    # init light monitor client
+    light_monitor_address = gpc.config.get("light_monitor_address", None)
+    if light_monitor_address is None:
+        if gpc.is_rank_for_log():
+            logger.warning("monitor address is none, monitor could not be used!")
+    else:
+        initialize_light_monitor(light_monitor_address)
+
 
 def launch_from_slurm(
     config: Union[str, Path, Config, Dict],
@@ -436,20 +444,10 @@
     if args_check:
         args_sanity_check()
 
-<<<<<<< HEAD
-    # init light monitor client
-    light_monitor_address = gpc.config.get("light_monitor_address", None)
-    if light_monitor_address is None:
-        if gpc.is_rank_for_log():
-            logger.warning("monitor address is none, monitor could not be used!")
-    else:
-        initialize_light_monitor(light_monitor_address)
-=======
 
 def get_config_value(config, key, defalut):
     try:
         value = config[key]
     except KeyError:
         value = defalut
-    return value
->>>>>>> 0fb8d414
+    return value