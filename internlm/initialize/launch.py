#!/usr/bin/env python
# -*- encoding: utf-8 -*-

import argparse
import os
from pathlib import Path
from typing import Dict, Union

import torch

from internlm.core.context import Config
from internlm.core.context import global_context as gpc
from internlm.utils.logger import get_logger
from internlm.utils.storage_manager import init_storage_manager

logger = get_logger(__file__)


def get_default_parser():
    """Reads user command line and uses an argument parser to parse the input arguments.
    Input arguments include configuration, host, port, world size, local rank, backend for torch.distributed.

    Returns:
       Namespace: Returns the parser with the default arguments, the user may add customized arguments into this parser.
    """
    parser = argparse.ArgumentParser()
    parser.add_argument("--config", type=str, help="path to the config file")
    parser.add_argument(
        "--launcher",
        type=str,
        default="slurm",
        choices=["slurm", "torch"],
        help="launcher for launching distributed environment",
    )
    parser.add_argument("--host", type=str, help="the master address for distributed training")
    parser.add_argument("--port", type=int, default=8888, help="the master port for distributed training")
    parser.add_argument("--world_size", type=int, help="world size for distributed training")
    parser.add_argument("--rank", type=int, help="rank for the default process group")
    parser.add_argument("--local_rank", type=int, help="local rank on the node")
    parser.add_argument("--backend", type=str, default="nccl", help="backend for distributed communication")
    parser.add_argument("--seed", type=int, default=1024)
    parser.add_argument("--profiling", default=False, action="store_true", help="enable/disable profiling.")
    return parser


def args_sanity_check():
    assert gpc.config is not None, "config is not load!"

    # the default model type is INTERNLM
    if "model_type" not in gpc.config:
        gpc.config._add_item("model_type", "INTERNLM")

    # procssing the parallel config in gpc
    if "zero1" not in gpc.config.parallel:
        gpc.config.parallel._add_item("zero1", -1)

    if "pipeline" not in gpc.config.parallel:
        gpc.config.parallel._add_item("pipeline", 1)

    if "tensor" not in gpc.config.parallel:
        gpc.config.parallel._add_item("tensor", 1)

    # processing the data config in gpc
    data = gpc.config.data

    assert data.seq_len is not None, "'seq_len' must be given a value"
    assert data.micro_bsz is not None, "'micro_bsz' must be given a value"

    if "packed_length" in data and gpc.is_rank_for_log():
        logger.warning("packed_length would be ignored and will be setted as seq_len * micro_bsz.")

    data._add_item("packed_length", data.seq_len * data.micro_bsz)

    if "micro_num" not in data:
        data._add_item("micro_num", 1)

    data._add_item("gradient_accumulation", data.micro_num)
    if gpc.is_rank_for_log():
        logger.info(f"gradient_accumulation size will be setted to {data.micro_num}.")

    # batch_size should be equal with micro_num, should not use it directly
    data._add_item("batch_size", data.micro_num)

    if "min_length" not in data:
        data._add_item("min_length", 0)

    if "train_folder" not in data:
        data._add_item("train_folder", None)

    if "valid_folder" not in data:
        data._add_item("valid_folder", None)

    if "valid_micro_num" not in data:
        data._add_item("valid_micro_num", data.micro_num)

    if "valid_every" not in data:
        data._add_item("valid_every", 0)

    if gpc.is_rank_for_log():
        logger.info("+" * 15 + " Data Info " + "+" * 15)  # pylint: disable=W1201
        logger.info(f"seq_len: {data.seq_len}")
        logger.info(f"micro_num: {data.micro_num}")
        logger.info(f"micro_bsz: {data.micro_bsz}")
        logger.info(f"packed_length: {data.packed_length}")
        logger.info(f"pack_sample_into_one: {data.pack_sample_into_one}")
        logger.info(f"min_length: {data.min_length}")
        logger.info(f"valid_micro_num: {data.valid_micro_num}")
        logger.info(f"valid_every: {data.valid_every}")

    # processing the checkpoint config
    if "checkpoint_every" not in gpc.config.ckpt or gpc.config.ckpt.checkpoint_every <= 0:
        gpc.config.ckpt._add_item("checkpoint_every", float("inf"))

    if "load_optimizer" not in gpc.config.ckpt:
        gpc.config.ckpt._add_item("load_optimizer", True)

    if "save_ckpt_folder" not in gpc.config.ckpt:
        gpc.config.ckpt._add_item("save_ckpt_folder", None)

    if "load_ckpt_folder" not in gpc.config.ckpt:
        gpc.config.ckpt._add_item("load_ckpt_folder", None)

    if "load_model_only_folder" not in gpc.config.ckpt:
        gpc.config.ckpt._add_item("load_model_only_folder", None)

    if "async_upload" not in gpc.config.ckpt:
        gpc.config.ckpt._add_item("async_upload", False)
    else:
        if gpc.config.ckpt.async_upload:
            assert "save_ckpt_folder" in gpc.config.ckpt
            if "boto3:" not in gpc.config.ckpt.save_ckpt_folder:
                if gpc.is_rank_for_log():
                    logger.warning(
                        "Storing ckpt on file system does not support asynchronous storage, will use sync save!"
                    )
                gpc.config.ckpt.async_upload = False
            else:
                if "async_upload_tmp_folder" not in gpc.config.ckpt:
                    gpc.config.ckpt._add_item("async_upload_tmp_folder", "/dev/shm/internlm_tmp_ckpt/")

    if "snapshot_ckpt_folder" not in gpc.config.ckpt:
        gpc.config.ckpt._add_item("snapshot_ckpt_folder", os.path.join(gpc.config.ckpt.save_ckpt_folder), "snapshot")

    if "oss_snapshot_freq" not in gpc.config.ckpt and gpc.config.ckpt.checkpoint_every != float("inf"):
        gpc.config.ckpt._add_item("oss_snapshot_freq", gpc.config.ckpt.checkpoint_every / 2)
        assert gpc.config.ckpt.oss_snapshot_freq > 0

    assert not (
        gpc.config.ckpt.load_ckpt_folder is not None and gpc.config.ckpt.load_model_only_folder is not None
    ), "'load_ckpt_folder' and 'load_model_only_folder' cannot be set at the same time."

    if "enable_save_ckpt" not in gpc.config.ckpt:
        gpc.config.ckpt._add_item("enable_save_ckpt", False)

    if gpc.is_rank_for_log():
        logger.info("+" * 15 + " Ckpt Info " + "+" * 15)  # pylint: disable=W1201
        logger.info(f"is enable save ckpt: {gpc.config.ckpt.enable_save_ckpt}")
        logger.info(f"save_ckpt_folder: {gpc.config.ckpt.save_ckpt_folder}")
        logger.info(f"checkpoint_every: {gpc.config.ckpt.checkpoint_every}")

    # initialization storage manager
    init_storage_manager(gpc.config.ckpt)

    # tensorboard writer config
    if "enable_tb" not in gpc.config:
        gpc.config._add_item("enable_tb", True)
    if "tensorboard_folder" not in gpc.config:
        gpc.config._add_item("tensorboard_folder", None)
    if "resume_tb_folder" not in gpc.config:
        gpc.config._add_item("resume_tb_folder", None)

    # cudnn
    torch.backends.cudnn.benchmark = gpc.config.get("cudnn_benchmark", False)
    torch.backends.cudnn.deterministic = gpc.config.get("cudnn_deterministic", False)
    clip_grad_norm = gpc.config.hybrid_zero_optimizer.get("clip_grad_norm", 0.0)

    if gpc.is_rank_for_log():
        logger.info("+" * 15 + " Other Info " + "+" * 15)  # pylint: disable=W1201
        logger.info(f"cudnn.benchmark: {torch.backends.cudnn.benchmark }")
        logger.info(f"cudnn.deterministic: {torch.backends.cudnn.deterministic }")
        logger.info(f"clip_grad_norm: {clip_grad_norm}")

    if "dtype" not in gpc.config.model:
        logger.warning("dtype is not set, use torch.float16 by defalut!")
        gpc.config.model._add_item("dtype", torch.float16)
    else:
        if gpc.config.model.dtype == "torch.bfloat16":
            gpc.config.model.dtype = torch.bfloat16
        elif gpc.config.model.dtype in ("torch.float16", "torch.half"):
            gpc.config.model.dtype = torch.float16
        elif gpc.config.model.dtype == "torch.float32":
            assert gpc.config.model.use_flash_attn is False, "when using float32, the use_flash_attn must be False"
            gpc.config.model.dtype = torch.float32
        elif gpc.config.model.dtype == "torch.tf32":
            assert gpc.config.model.use_flash_attn is False, "when using tf32, the use_flash_attn must be False"
            torch.backends.cudnn.allow_tf32 = True
            torch.backends.cuda.matmul.allow_tf32 = True
            gpc.config.model.dtype = torch.float32
        else:
            assert gpc.config.model.dtype in [
                "torch.float16",
                "torch.half",
                "torch.bfloat16",
                "torch.float32",
                "torch.tf32",
            ]

    if gpc.is_rank_for_log():
        logger.info("+" * 15 + " Model Info " + "+" * 15)  # pylint: disable=W1201
        logger.info(f"Model: {gpc.config.model}")

        logger.info("+" * 15 + " grad_scaler Info " + "+" * 15)  # pylint: disable=W1201
        logger.info(f"grad_scaler: {gpc.config.grad_scaler}")

        logger.info("+" * 15 + " hybrid_zero_optimizer Info " + "+" * 15)  # pylint: disable=W1201
        logger.info(f"hybrid_zero_optimizer: {gpc.config.hybrid_zero_optimizer}")

        logger.info("+" * 15 + " adam Info " + "+" * 15)  # pylint: disable=W1201
        logger.info(f"adam: {gpc.config.adam}")

        logger.info("+" * 15 + " beta2_scheduler Info " + "+" * 15)  # pylint: disable=W1201
        logger.info(f"beta2_scheduler: {gpc.config.beta2_scheduler}")

    # process the model config
    if "use_flash_attn" not in gpc.config.model:
        gpc.config.model._add_item("use_flash_attn", True)
    if "sequence_parallel" not in gpc.config.model:
        gpc.config.model._add_item("sequence_parallel", False)
    else:
        assert not (
            gpc.config.model.sequence_parallel is True and gpc.config.model.use_flash_attn is False
        ), "sequence parallel does not support use_flash_attn=False"
<<<<<<< HEAD
=======

    # feishu webhook address for alerting
    if "alert_address" not in gpc.config:
        gpc.config._add_item("alert_address", None)
>>>>>>> 4e8bd39d


def launch(
    config: Union[str, Path, Config, Dict],
    rank: int,
    world_size: int,
    host: str,
    port: int,
    backend: str = "nccl",
    local_rank: int = None,
    seed: int = 1024,
):
    """This function first parses the configuration arguments, using :func:`parse_args()` in case one of the input
    arguments are not given. Then initialize and set distributed environment by calling global_context's functions.

    Args:
        config (Union[str, dict, Config]): Config file or config file path are both acceptable
        rank (int): Rank for the default process group
        world_size (int): World size of the default process group
        host (str): The master address for distributed training
        port (str): The master port for distributed training
        backend (str, optional): Backend for ``torch.distributed``, defaults to ``nccl``
        local_rank (int, optional):
            Rank for the process on the node and is used to set the default CUDA device,
            defaults to None. If local_rank = None, the default device ordinal will be calculated automatically.
        seed (int, optional): Specified random seed for every process. Defaults to 1024.

    Raises:
        Exception: Raise exception when config type is wrong
    """

    # set config
    assert isinstance(
        config, (Config, str, Path, dict)
    ), f"expected argument config to be Config, str or Path, but got {type(config)}"
    if not isinstance(config, Config) and isinstance(config, dict):
        config = Config(config)
    if isinstance(config, (str, Path)):
        config = Config.from_file(config)
    gpc.load_config(config)

    # init default process group
    gpc.init_global_dist(rank, world_size, backend, host, port)

    # init process groups for different parallel modes from config
    gpc.init_parallel_groups()

    args_sanity_check()

    # set cuda device
    if torch.cuda.is_available():
        # if local rank is not given, calculate automatically
        gpc.set_device(local_rank)

    # set the number of processes running on the same node
    gpc.detect_num_processes_on_current_node()

    gpc.set_seed(seed)

    if gpc.is_rank_for_log():
        logger.info(
            f"Distributed environment is initialized, "
            f"data parallel size: {gpc.data_parallel_size}, pipeline parallel size: {gpc.pipeline_parallel_size}, "
            f"tensor parallel size: {gpc.tensor_parallel_size}",
        )


def launch_from_slurm(
    config: Union[str, Path, Config, Dict],
    host: str,
    port: int,
    backend: str = "nccl",
    seed: int = 1024,
):
    """A wrapper for internlm.launch for SLURM launcher by reading rank and world size from the environment variables
    set by SLURM

    Args:
        config (Union[str, dict, Config]): Config file or config file path are both acceptable
        host (str): The master address for distributed training
        port (str): The master port for distributed training
        backend (str, optional): Backend for ``torch.distributed``, defaults to ``nccl``
        seed (int, optional): Specified random seed for every process. Defaults to 1024.
    """
    try:
        rank = int(os.environ["SLURM_PROCID"])
        world_size = int(os.environ["SLURM_NPROCS"])
    except KeyError as e:
        raise RuntimeError(f"Could not find {e} in the SLURM environment")

    launch(
        config=config,
        rank=rank,
        world_size=world_size,
        host=host,
        port=port,
        backend=backend,
        seed=seed,
    )


def launch_from_torch(config: Union[str, Path, Config, Dict], backend: str = "nccl", seed: int = 1024):
    """A wrapper for internlm.launch for torchrun or torch.distributed.launch by reading rank and world size
    from the environment variables set by PyTorch

    Args:
        config (Union[str, dict, Config]): Config file or config file path are both acceptable
        backend (str, optional): Backend for ``torch.distributed``, defaults to ``nccl``
        seed (int, optional): Specified random seed for every process. Defaults to 1024.
    """
    try:
        rank = int(os.environ["RANK"])
        local_rank = int(os.environ["LOCAL_RANK"])
        world_size = int(os.environ["WORLD_SIZE"])
        host = os.environ["MASTER_ADDR"]
        port = int(os.environ["MASTER_PORT"])
    except KeyError as e:
        raise RuntimeError(f"Could not find {e} in the torch environment")

    launch(
        config=config,
        local_rank=local_rank,
        rank=rank,
        world_size=world_size,
        host=host,
        port=port,
        backend=backend,
        seed=seed,
    )<|MERGE_RESOLUTION|>--- conflicted
+++ resolved
@@ -230,14 +230,10 @@
         assert not (
             gpc.config.model.sequence_parallel is True and gpc.config.model.use_flash_attn is False
         ), "sequence parallel does not support use_flash_attn=False"
-<<<<<<< HEAD
-=======
 
     # feishu webhook address for alerting
     if "alert_address" not in gpc.config:
         gpc.config._add_item("alert_address", None)
->>>>>>> 4e8bd39d
-
 
 def launch(
     config: Union[str, Path, Config, Dict],
