#!/usr/bin/env python
# -*- encoding: utf-8 -*-

import argparse
import os
from pathlib import Path
from typing import Dict, Union

import torch

from internlm.core.context import Config
from internlm.core.context import global_context as gpc
from internlm.utils.logger import get_logger
from internlm.utils.storage_manager import init_storage_manager

logger = get_logger(__file__)


def get_default_parser():
    """Reads user command line and uses an argument parser to parse the input arguments.
    Input arguments include configuration, host, port, world size, local rank, backend for torch.distributed.

    Returns:
       Namespace: Returns the parser with the default arguments, the user may add customized arguments into this parser.
    """
    parser = argparse.ArgumentParser()
    parser.add_argument("--config", type=str, help="path to the config file")
    parser.add_argument(
        "--launcher",
        type=str,
        default="slurm",
        choices=["slurm", "torch"],
        help="launcher for launching distributed environment",
    )
    parser.add_argument("--host", type=str, help="the master address for distributed training")
    parser.add_argument("--port", type=int, default=8888, help="the master port for distributed training")
    parser.add_argument("--world_size", type=int, help="world size for distributed training")
    parser.add_argument("--rank", type=int, help="rank for the default process group")
    parser.add_argument("--local_rank", type=int, help="local rank on the node")
    parser.add_argument("--backend", type=str, default="nccl", help="backend for distributed communication")
    parser.add_argument("--seed", type=int, default=1024)
<<<<<<< HEAD
    parser.add_argument("--profiling", default=False, action="store_true", help="enable/disable profiling.")
=======
    parser.add_argument("--profiling", default=False, action="store_true", help="enable/diable profiling.")
>>>>>>> 0600b42c
    return parser


def args_sanity_check():
    assert gpc.config is not None, "config is not load!"

    # the default model type is INTERNLM
    if "model_type" not in gpc.config:
        gpc.config._add_item("model_type", "INTERNLM")

    # procssing the parallel config in gpc
    if "zero1" not in gpc.config.parallel:
        gpc.config.parallel._add_item("zero1", -1)

    if "pipeline" not in gpc.config.parallel:
        gpc.config.parallel._add_item("pipeline", 1)

    if "tensor" not in gpc.config.parallel:
        gpc.config.parallel._add_item("tensor", 1)

    # processing the data config in gpc
    data = gpc.config.data

    assert data.seq_len is not None, "'seq_len' must be given a value"
    assert data.micro_bsz is not None, "'micro_bsz' must be given a value"

    if "packed_length" in data and gpc.is_rank_for_log():
        logger.warning("packed_length would be ignored and will be setted as seq_len * micro_bsz.")

    data._add_item("packed_length", data.seq_len * data.micro_bsz)

    if "micro_num" not in data:
        data._add_item("micro_num", 1)

    data._add_item("gradient_accumulation", data.micro_num)
    if gpc.is_rank_for_log():
        logger.info(f"gradient_accumulation size will be setted to {data.micro_num}.")

    # batch_size should be equal with micro_num, should not use it directly
    data._add_item("batch_size", data.micro_num)

    if "min_length" not in data:
        data._add_item("min_length", 0)

    if "train_folder" not in data:
        data._add_item("train_folder", None)

    if "valid_folder" not in data:
        data._add_item("valid_folder", None)

    if "valid_micro_num" not in data:
        data._add_item("valid_micro_num", data.micro_num)

    if "valid_every" not in data:
        data._add_item("valid_every", 0)

    if gpc.is_rank_for_log():
        logger.info("+" * 15 + " Data Info " + "+" * 15)  # pylint: disable=W1201
        logger.info(f"seq_len: {data.seq_len}")
        logger.info(f"micro_num: {data.micro_num}")
        logger.info(f"micro_bsz: {data.micro_bsz}")
        logger.info(f"packed_length: {data.packed_length}")
        logger.info(f"pack_sample_into_one: {data.pack_sample_into_one}")
        logger.info(f"min_length: {data.min_length}")
        logger.info(f"valid_micro_num: {data.valid_micro_num}")
        logger.info(f"valid_every: {data.valid_every}")

    # processing the checkpoint config
    if "enable_save_ckpt" not in gpc.config.ckpt:
        gpc.config.ckpt._add_item("enable_save_ckpt", False)

    if "checkpoint_every" not in gpc.config.ckpt or gpc.config.ckpt.checkpoint_every <= 0:
        gpc.config.ckpt._add_item("checkpoint_every", float("inf"))

    if "load_optimizer" not in gpc.config.ckpt:
        gpc.config.ckpt._add_item("load_optimizer", True)

    if "save_ckpt_folder" not in gpc.config.ckpt:
        gpc.config.ckpt._add_item("save_ckpt_folder", None)

    if "load_ckpt_folder" not in gpc.config.ckpt:
        gpc.config.ckpt._add_item("load_ckpt_folder", None)

    if "load_model_only_folder" not in gpc.config.ckpt:
        gpc.config.ckpt._add_item("load_model_only_folder", None)

    if "async_upload" not in gpc.config.ckpt:
        gpc.config.ckpt._add_item("async_upload", False)

    if "async_upload_tmp_folder" not in gpc.config.ckpt:
        gpc.config.ckpt._add_item("async_upload_tmp_folder", "/dev/shm/internlm_tmp_ckpt/")

    if gpc.config.ckpt.async_upload:
        assert "save_ckpt_folder" in gpc.config.ckpt
        if "boto3:" not in gpc.config.ckpt.save_ckpt_folder:
            if gpc.is_rank_for_log():
                logger.warning("Storing ckpt on file system does not support asynchronous storage, will use sync save!")
            gpc.config.ckpt.async_upload = False

    if "snapshot_ckpt_folder" not in gpc.config.ckpt:
        gpc.config.ckpt._add_item("snapshot_ckpt_folder", os.path.join(gpc.config.ckpt.save_ckpt_folder, "snapshot"))

    if "oss_snapshot_freq" not in gpc.config.ckpt and gpc.config.ckpt.checkpoint_every != float("inf"):
        gpc.config.ckpt._add_item("oss_snapshot_freq", gpc.config.ckpt.checkpoint_every / 2)
        assert gpc.config.ckpt.oss_snapshot_freq > 0

    assert not (
        gpc.config.ckpt.load_ckpt_folder is not None and gpc.config.ckpt.load_model_only_folder is not None
    ), "'load_ckpt_folder' and 'load_model_only_folder' cannot be set at the same time."

    if gpc.is_rank_for_log():
        logger.info("+" * 15 + " Ckpt Info " + "+" * 15)  # pylint: disable=W1201
        logger.info(f"is enable save ckpt: {gpc.config.ckpt.enable_save_ckpt}")
        logger.info(f"save_ckpt_folder: {gpc.config.ckpt.save_ckpt_folder}")
        logger.info(f"checkpoint_every: {gpc.config.ckpt.checkpoint_every}")
        logger.info(f"async_upload: {gpc.config.ckpt.async_upload}")
        if gpc.config.ckpt.async_upload:
            logger.info(f"async_upload_tmp_folder: {gpc.config.ckpt.async_upload_tmp_folder}")

    # initialization storage manager
    init_storage_manager(gpc.config.ckpt)

    # tensorboard writer config
    if "enable_tb" not in gpc.config:
        gpc.config._add_item("enable_tb", True)
    if "tensorboard_folder" not in gpc.config:
        gpc.config._add_item("tensorboard_folder", None)
    if "resume_tb_folder" not in gpc.config:
        gpc.config._add_item("resume_tb_folder", None)

    # cudnn
    torch.backends.cudnn.benchmark = gpc.config.get("cudnn_benchmark", False)
    torch.backends.cudnn.deterministic = gpc.config.get("cudnn_deterministic", False)
    clip_grad_norm = gpc.config.hybrid_zero_optimizer.get("clip_grad_norm", 0.0)

    if gpc.is_rank_for_log():
        logger.info("+" * 15 + " Other Info " + "+" * 15)  # pylint: disable=W1201
        logger.info(f"cudnn.benchmark: {torch.backends.cudnn.benchmark }")
        logger.info(f"cudnn.deterministic: {torch.backends.cudnn.deterministic }")
        logger.info(f"clip_grad_norm: {clip_grad_norm}")

    model = gpc.config.model
    if "dtype" not in model:
        logger.warning("dtype is not set, use torch.float16 by defalut!")
        model._add_item("dtype", torch.float16)
    else:
<<<<<<< HEAD
        if gpc.config.model.dtype == "torch.bfloat16":
            gpc.config.model.dtype = torch.bfloat16
        elif gpc.config.model.dtype in ("torch.float16", "torch.half"):
            gpc.config.model.dtype = torch.float16
        elif gpc.config.model.dtype == "torch.float32":
            assert gpc.config.model.use_flash_attn is False, "when using float32, the use_flash_attn must be False"
            gpc.config.model.dtype = torch.float32
        elif gpc.config.model.dtype == "torch.tf32":
            assert gpc.config.model.use_flash_attn is False, "when using tf32, the use_flash_attn must be False"
            torch.backends.cudnn.allow_tf32 = True
            torch.backends.cuda.matmul.allow_tf32 = True
            gpc.config.model.dtype = torch.float32
        else:
            assert gpc.config.model.dtype in [
                "torch.float16",
                "torch.half",
                "torch.bfloat16",
                "torch.float32",
                "torch.tf32",
            ]
=======
        if model.dtype == "torch.bfloat16":
            model.dtype = torch.bfloat16
        elif model.dtype in ("torch.float16", "torch.half"):
            model.dtype = torch.float16
        else:
            assert model.dtype in ["torch.float16", "torch.half", "torch.bfloat16"]

    if "checkpoint" in model:
        if model.checkpoint is True:
            model.checkpoint = 1
        elif model.checkpoint is False:
            model.checkpoint = 0
        else:
            assert (
                model.checkpoint >= 0 and model.checkpoint <= 1
            ), f'model.checkpoint: "{model.checkpoint}" should >=0 and <=1'
>>>>>>> 0600b42c

    if gpc.is_rank_for_log():
        logger.info("+" * 15 + " Model Info " + "+" * 15)  # pylint: disable=W1201
        logger.info(f"Model: {gpc.config.model}")

        logger.info("+" * 15 + " grad_scaler Info " + "+" * 15)  # pylint: disable=W1201
        logger.info(f"grad_scaler: {gpc.config.grad_scaler}")

        logger.info("+" * 15 + " hybrid_zero_optimizer Info " + "+" * 15)  # pylint: disable=W1201
        logger.info(f"hybrid_zero_optimizer: {gpc.config.hybrid_zero_optimizer}")

        logger.info("+" * 15 + " adam Info " + "+" * 15)  # pylint: disable=W1201
        logger.info(f"adam: {gpc.config.adam}")

        logger.info("+" * 15 + " beta2_scheduler Info " + "+" * 15)  # pylint: disable=W1201
        logger.info(f"beta2_scheduler: {gpc.config.beta2_scheduler}")

    # process the model config
    if "use_flash_attn" not in gpc.config.model:
        gpc.config.model._add_item("use_flash_attn", True)
    if "sequence_parallel" not in gpc.config.model:
        gpc.config.model._add_item("sequence_parallel", False)
    else:
        assert not (
            gpc.config.model.sequence_parallel is True and gpc.config.model.use_flash_attn is False
        ), "sequence parallel does not support use_flash_attn=False"

    # feishu webhook address for alerting
    if "alert_address" not in gpc.config:
        gpc.config._add_item("alert_address", None)


def launch(
    config: Union[str, Path, Config, Dict],
    rank: int,
    world_size: int,
    host: str,
    port: int,
    backend: str = "nccl",
    local_rank: int = None,
    seed: int = 1024,
):
    """This function first parses the configuration arguments, using :func:`parse_args()` in case one of the input
    arguments are not given. Then initialize and set distributed environment by calling global_context's functions.

    Args:
        config (Union[str, dict, Config]): Config file or config file path are both acceptable
        rank (int): Rank for the default process group
        world_size (int): World size of the default process group
        host (str): The master address for distributed training
        port (str): The master port for distributed training
        backend (str, optional): Backend for ``torch.distributed``, defaults to ``nccl``
        local_rank (int, optional):
            Rank for the process on the node and is used to set the default CUDA device,
            defaults to None. If local_rank = None, the default device ordinal will be calculated automatically.
        seed (int, optional): Specified random seed for every process. Defaults to 1024.

    Raises:
        Exception: Raise exception when config type is wrong
    """

    # set config
    assert isinstance(
        config, (Config, str, Path, dict)
    ), f"expected argument config to be Config, str or Path, but got {type(config)}"
    if not isinstance(config, Config) and isinstance(config, dict):
        config = Config(config)
    if isinstance(config, (str, Path)):
        config = Config.from_file(config)
    gpc.load_config(config)

    # init default process group
    gpc.init_global_dist(rank, world_size, backend, host, port)

    # init process groups for different parallel modes from config
    gpc.init_parallel_groups()

    args_sanity_check()

    # set cuda device
    if torch.cuda.is_available():
        # if local rank is not given, calculate automatically
        gpc.set_device(local_rank)

    # set the number of processes running on the same node
    gpc.detect_num_processes_on_current_node()

    gpc.set_seed(seed)

    if gpc.is_rank_for_log():
        logger.info(
            f"Distributed environment is initialized, "
            f"data parallel size: {gpc.data_parallel_size}, pipeline parallel size: {gpc.pipeline_parallel_size}, "
            f"tensor parallel size: {gpc.tensor_parallel_size}",
        )


def launch_from_slurm(
    config: Union[str, Path, Config, Dict],
    host: str,
    port: int,
    backend: str = "nccl",
    seed: int = 1024,
):
    """A wrapper for internlm.launch for SLURM launcher by reading rank and world size from the environment variables
    set by SLURM

    Args:
        config (Union[str, dict, Config]): Config file or config file path are both acceptable
        host (str): The master address for distributed training
        port (str): The master port for distributed training
        backend (str, optional): Backend for ``torch.distributed``, defaults to ``nccl``
        seed (int, optional): Specified random seed for every process. Defaults to 1024.
    """
    try:
        rank = int(os.environ["SLURM_PROCID"])
        world_size = int(os.environ["SLURM_NPROCS"])
    except KeyError as e:
        raise RuntimeError(f"Could not find {e} in the SLURM environment")

    launch(
        config=config,
        rank=rank,
        world_size=world_size,
        host=host,
        port=port,
        backend=backend,
        seed=seed,
    )


def launch_from_torch(config: Union[str, Path, Config, Dict], backend: str = "nccl", seed: int = 1024):
    """A wrapper for internlm.launch for torchrun or torch.distributed.launch by reading rank and world size
    from the environment variables set by PyTorch

    Args:
        config (Union[str, dict, Config]): Config file or config file path are both acceptable
        backend (str, optional): Backend for ``torch.distributed``, defaults to ``nccl``
        seed (int, optional): Specified random seed for every process. Defaults to 1024.
    """
    try:
        rank = int(os.environ["RANK"])
        local_rank = int(os.environ["LOCAL_RANK"])
        world_size = int(os.environ["WORLD_SIZE"])
        host = os.environ["MASTER_ADDR"]
        port = int(os.environ["MASTER_PORT"])
    except KeyError as e:
        raise RuntimeError(f"Could not find {e} in the torch environment")

    launch(
        config=config,
        local_rank=local_rank,
        rank=rank,
        world_size=world_size,
        host=host,
        port=port,
        backend=backend,
        seed=seed,
    )<|MERGE_RESOLUTION|>--- conflicted
+++ resolved
@@ -39,11 +39,7 @@
     parser.add_argument("--local_rank", type=int, help="local rank on the node")
     parser.add_argument("--backend", type=str, default="nccl", help="backend for distributed communication")
     parser.add_argument("--seed", type=int, default=1024)
-<<<<<<< HEAD
     parser.add_argument("--profiling", default=False, action="store_true", help="enable/disable profiling.")
-=======
-    parser.add_argument("--profiling", default=False, action="store_true", help="enable/diable profiling.")
->>>>>>> 0600b42c
     return parser
 
 
@@ -190,7 +186,6 @@
         logger.warning("dtype is not set, use torch.float16 by defalut!")
         model._add_item("dtype", torch.float16)
     else:
-<<<<<<< HEAD
         if gpc.config.model.dtype == "torch.bfloat16":
             gpc.config.model.dtype = torch.bfloat16
         elif gpc.config.model.dtype in ("torch.float16", "torch.half"):
@@ -211,13 +206,6 @@
                 "torch.float32",
                 "torch.tf32",
             ]
-=======
-        if model.dtype == "torch.bfloat16":
-            model.dtype = torch.bfloat16
-        elif model.dtype in ("torch.float16", "torch.half"):
-            model.dtype = torch.float16
-        else:
-            assert model.dtype in ["torch.float16", "torch.half", "torch.bfloat16"]
 
     if "checkpoint" in model:
         if model.checkpoint is True:
@@ -228,7 +216,6 @@
             assert (
                 model.checkpoint >= 0 and model.checkpoint <= 1
             ), f'model.checkpoint: "{model.checkpoint}" should >=0 and <=1'
->>>>>>> 0600b42c
 
     if gpc.is_rank_for_log():
         logger.info("+" * 15 + " Model Info " + "+" * 15)  # pylint: disable=W1201
