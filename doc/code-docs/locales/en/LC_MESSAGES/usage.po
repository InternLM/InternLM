--- conflicted
+++ resolved
@@ -7,11 +7,7 @@
 msgstr ""
 "Project-Id-Version: InternLM \n"
 "Report-Msgid-Bugs-To: \n"
-<<<<<<< HEAD
-"POT-Creation-Date: 2023-09-27 10:59+0800\n"
-=======
 "POT-Creation-Date: 2023-09-27 11:14+0800\n"
->>>>>>> 07038d12
 "PO-Revision-Date: YEAR-MO-DA HO:MI+ZONE\n"
 "Last-Translator: FULL NAME <EMAIL@ADDRESS>\n"
 "Language: en\n"
@@ -364,30 +360,18 @@
 
 #: ../../../usage.md:373
 msgid "长文本生成"
-<<<<<<< HEAD
-msgstr ""
-=======
 msgstr "Long Text Generation"
->>>>>>> 07038d12
 
 #: ../../../usage.md:375
 msgid ""
 "在推理阶段，您可以在模型配置中通过设置 `use_dynamic_ntk_rope=True` 开启 RoPE 的 Dynamic NTK "
 "选项，从而使得模型适应长文本输入输出，达到 16K 的外推效果:"
-<<<<<<< HEAD
-msgstr ""
-
-#: ../../../usage.md:401
-msgid "关于 Dyanmic NTK 的原理，详细请参考"
-msgstr ""
-=======
 msgstr "During the inference phase, you can turn on the Dynamic NTK option of RoPE by setting `use_dynamic_ntk_rope=True` in the model configuration, "
 "so that the model can adapt to long text input and output and achieve an extrapolation effect of 16K:"
 
 #: ../../../usage.md:401
 msgid "关于 Dyanmic NTK 的原理，详细请参考"
 msgstr "Regarding the principle of Dyanmic NTK, please refer to"
->>>>>>> 07038d12
 
 #: ../../../usage.md:403
 msgid "https://www.reddit.com/r/LocalLLaMA/comments/14mrgpr/dynamically_scaled_rope_further_increases"
