This directory provide some tools for model training with the following file structure.

```bash
├── transformers  # tools for adapting Hugging Face's transformers
│   ├── configuration_internlm.py  # tools for adapting config
│   ├── modeling_internlm.py  # tools for adapting model
│   └── tokenization_internlm.py  # tools for adapting tokenizer
│   └── convert2hf.py  # tools for adapting models to Hugging Face's format
└── tokenizer.py  # tools for generating `bin` and `meta` file for raw data
```

# tokenizer.py

We need to use a `tokenizer` to generate `bin` and `meta` files for raw data. We import the tokenizer model by specifying the model weight path in `tools/tokenizer.py`. Currently, we provide `V7.model` to generate tokens. If you want to use a different model, you can modify the model weight path in `tokenizer.py` directly.

We can run the following command to generate `bin` and `meta` files corresponding to the original data. The parameter `text_input_path` represents the path of the original text data, currently supporting `txt`, `json`, and `jsonl` formats, while `bin_output_path` represents the save path of the generated `bin` files.
<<<<<<< HEAD
=======

>>>>>>> 0600b42c
```bash
$ python tools/tokenizer.py --text_input_path your_input_text_path --bin_output_path your_output_bin_path
```

An example of data processing in `txt` format is given here:

Given a file `raw_data.txt` containg raw data with the following content.

```bash
Appreciate every detail in life to truly taste the flavor of happiness.
Dreams are the source of life’s motivation. Pursue them diligently to achieve your goals.
Learn to be tolerant and understanding to establish truly harmonious interpersonal relationships.
```

Next, we can run the following command to generate `bin` and `meta` files for raw data.

```bash
$ python tools/tokenizer.py --text_input_path your_input_text_path --bin_output_path your_output_bin_path
```

It should be noted that the generated `bin` files should be placed in one of the following directories to clarify the data type: `cn`(Chinese), `en`(English), `code`(code data), `ja`(Japanese), `ar`(Arabic) and `kaoshi`(kaoshi data).

The format of generated `bin` file is as follows.

```python
{"tokens": [98655, 2317, 2922, 6649, 1595, 7856, 435, 2424, 442, 9556, 12807, 410, 17313, 446, 23331, 95746]}
{"tokens": [98655, 302, 1383, 269, 657, 410, 2687, 446, 2424, 98667, 269, 25220, 281, 523, 1874, 492, 1248, 38127, 4563, 442, 11227, 829, 8980, 95746]}
{"tokens": [98655, 24190, 442, 517, 15013, 649, 454, 8793, 442, 5849, 9556, 17917, 1369, 1084, 29890, 12021, 95746]}
```

In the generated `bin` file, each line (`sequence`) corresponds to the `tokens` for each sentence in the raw data.

The format of generated `meta` file in as follows.

```bash
(0, 16), (110, 24), (262, 17)
```

Each tuple in the `meta` file represents the meta information of each `sequence` where the first element in the tuple indicates the `starting index` of each `sequence` among all `sequences` and the second element indicates the amount of `tokens` for each `sequence`.

For example, the `starting index` is 0 for the first `sequence` with 16 `tokens`. Since the length of `sequence` in `string` format is 109, the `starting index` is 110. And the number of `tokens` of the sencond `sequence` is 24.

The `bin` and `meta` file formats for `json` and `jsonl` type files are the same as for `txt`, so we won't go over them here.

# pal_inference.py

Perform reasoning using [PAL](https://github.com/reasoning-machines/pal) on the [GSM8K](https://huggingface.co/datasets/gsm8k) dataset, allowing the model to generate code and solve mathematical problems through Python interpretation. Here's how you can use it:

```bash
# Usage:
python pal_inference.py <model> <out_dir> [--dataset <dataset>] [--max_length <length>] [--top_p <threshold>] [--eoh <end token>] [--eoa <end token>] [--eos <end token>] [--temperature <temp>] [--time_out <time>] [--verbose, -v] [--append, -a]

# Parameters:
# <model>                   Path to the model used for inference.
# <out_dir>                 Generated code will be saved in the specified output folder.

# Optional arguments:
# --dataset <dataset>       Dataset name used for code generation (default: gsm8k).
# --max_length <length>     Model's maximum input token length (default: 2048).
# --top_p <threshold>       Probability threshold for candidate tokens (default: 0.8).
# --eoh <end token>         End of human (user) token. (default: "").
# --eoa <end token>         End of assistant (bot) token. (default: "").
# --eos <end token>         End of system token. (default: "").
# --temperature, -t <temp>  Sampling temperature during generation (default: 1.0).
# --time_out <time>         Maximum time (in seconds) for executing the generated code (default: 100).
# --verbose, -v             Print code error messages (optional).
# --append, -a              ppend the output to historical results (optional).
```

Below is an example of usage:

```bash
python tools/pal_inference.py internlm/internlm-chat-7k ./output -v
```

The output file contains each line with the input question, the correct answer, the executed answer, the score, and the Python code block generated by the model:

````json
{
    "question": "Janet\u2019s ducks lay 16 eggs per day. She eats three for breakfast every morning and bakes muffins for her friends every day with four. She sells the remainder at the farmers' market daily for $2 per fresh duck egg. How much in dollars does she make every day at the farmers' market?",
    "target": 18.0,
    "answer": 18.0,
    "score": 1,
    "generation": ["```python\ndef solution():\n    eggs_per_day = 16\n    eggs_per_breakfast = 3\n    eggs_per_muffin = 4\n    eggs_used = eggs_per_day - eggs_per_breakfast - eggs_per_muffin\n    eggs_sold = eggs_used\n    price_per_egg = 2\n    eggs_made = eggs_sold * price_per_egg\n    result = eggs_made\n    return result\n```"]
}
````

InternLM performance in the GSM8K dataset with and without tools:

| Method   | **InternLM-Chat-7B** |
| -------- | -------------------- |
| w/o tool | 34.5                 |
| w tool   | 39.2                 |<|MERGE_RESOLUTION|>--- conflicted
+++ resolved
@@ -14,10 +14,6 @@
 We need to use a `tokenizer` to generate `bin` and `meta` files for raw data. We import the tokenizer model by specifying the model weight path in `tools/tokenizer.py`. Currently, we provide `V7.model` to generate tokens. If you want to use a different model, you can modify the model weight path in `tokenizer.py` directly.
 
 We can run the following command to generate `bin` and `meta` files corresponding to the original data. The parameter `text_input_path` represents the path of the original text data, currently supporting `txt`, `json`, and `jsonl` formats, while `bin_output_path` represents the save path of the generated `bin` files.
-<<<<<<< HEAD
-=======
-
->>>>>>> 0600b42c
 ```bash
 $ python tools/tokenizer.py --text_input_path your_input_text_path --bin_output_path your_output_bin_path
 ```
