# InternLM Transformers

[English](./README.md) |
[简体中文](./README-zh-Hans.md) 

This folder contains the `InternLM` model in transformers format.

<<<<<<< HEAD
`convert2hf.py` 可以将训练保存的权重一键转换为 transformers 格式。在根目录下执行：

```bash
python tools/transformers/convert2hf.py --src_folder origin_ckpt/ --tgt_folder hf_ckpt/ --tokenizer tokenizes/tokenizer.model
=======
## Weight Conversion

`convert2hf.py` can convert saved training weights into the transformers format with a single command.

```bash
python convert2hf.py --src_folder origin_ckpt/ --tgt_folder hf_ckpt/ --tokenizer ../v7_sft.model
>>>>>>> c18bec93
```

Then, you can load it using the `from_pretrained` interface:

```python
from modeling_internlm import InternLMForCausalLM

model = InternForCausalLM.from_pretrained("hf_ckpt/")
```

`intern_moss_example.py` demonstrates an example of how to use LoRA for fine-tuning on the `fnlp/moss-moon-002-sft` dataset.<|MERGE_RESOLUTION|>--- conflicted
+++ resolved
@@ -5,19 +5,12 @@
 
 This folder contains the `InternLM` model in transformers format.
 
-<<<<<<< HEAD
-`convert2hf.py` 可以将训练保存的权重一键转换为 transformers 格式。在根目录下执行：
+## Weight Conversion
+
+`convert2hf.py` can convert saved training weights into the transformers format with a single command. Execute the command in the root directory of repository:
 
 ```bash
-python tools/transformers/convert2hf.py --src_folder origin_ckpt/ --tgt_folder hf_ckpt/ --tokenizer tokenizes/tokenizer.model
-=======
-## Weight Conversion
-
-`convert2hf.py` can convert saved training weights into the transformers format with a single command.
-
-```bash
-python convert2hf.py --src_folder origin_ckpt/ --tgt_folder hf_ckpt/ --tokenizer ../v7_sft.model
->>>>>>> c18bec93
+python tools/transformers/convert2hf.py --src_folder origin_ckpt/ --tgt_folder hf_ckpt/ --tokenizer ../V7_sft.model
 ```
 
 Then, you can load it using the `from_pretrained` interface:
